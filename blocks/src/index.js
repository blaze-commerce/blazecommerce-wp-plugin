import { GeneralConfig } from "./components/maxmegamenu/general-config";
import { TypographyConfig } from "./components/maxmegamenu/typography-config";
import { MainMenuConfig } from "./components/maxmegamenu/main-menu-config";
import { SubmenuConfig } from "./components/maxmegamenu/submenu-config";

<<<<<<< HEAD
// Import blocks
import "./service-features";
import "./stock-status";
=======
// Import new blocks
import "./product-description";
import "./product-detail";
>>>>>>> b20123ea

const { createHigherOrderComponent } = wp.compose;
const { Fragment } = wp.element;
const { InspectorControls, store: editorStore } = wp.editor;
const { addFilter } = wp.hooks;
const { select } = wp.data;

// Enable spacing control on the following blocks
const enableSpacingControlOnBlocks = ["maxmegamenu/location"];

/**
 * Add spacing control attribute to block.
 *
 * @param {object} settings Current block settings.
 * @param {string} name Name of block.
 *
 * @returns {object} Modified block settings.
 */
const addMenuAttributes = (settings, name) => {
	// Do nothing if it's another block than our defined ones.
	if (!enableSpacingControlOnBlocks.includes(name)) {
		return settings;
	}

	// Use Lodash's assign to gracefully handle if attributes are undefined
	settings.attributes = Object.assign(
		settings.attributes,
		Object.assign(
			{},
			GeneralConfig.attributeSchema,
			TypographyConfig.attributeSchema,
			MainMenuConfig.attributeSchema,
			SubmenuConfig.attributeSchema,
		),
	);

	return settings;
};

addFilter(
	"blocks.registerBlockType",
	"extend-block-example/attribute/spacing",
	addMenuAttributes,
);

/**
 * Create HOC to add spacing control to inspector controls of block.
 */
const withSpacingControl = createHigherOrderComponent((BlockEdit) => {
	return (props) => {
		// Do nothing if it's another block than our defined ones.
		if (!enableSpacingControlOnBlocks.includes(props.name)) {
			return <BlockEdit {...props} />;
		}

		return (
			<Fragment>
				<BlockEdit {...props} />
				<InspectorControls>
					<GeneralConfig {...props} />
					<MainMenuConfig {...props} />
					<SubmenuConfig {...props} />
					<TypographyConfig {...props} />
				</InspectorControls>
			</Fragment>
		);
	};
}, "withSpacingControl");

addFilter(
	"editor.BlockEdit",
	"extend-block-example/with-spacing-control",
	withSpacingControl,
);

/**
 * Add margin style attribute to save element of block.
 *
 * @param {object} saveElementProps Props of save element.
 * @param {Object} blockType Block type information.
 * @param {Object} attributes Attributes of block.
 *
 * @returns {object} Modified props of save element.
 */
const addSpacingExtraProps = (saveElementProps, blockType, attributes) => {
	// Do nothing if it's another block than our defined ones.
	if (!enableSpacingControlOnBlocks.includes(blockType.name)) {
		return saveElementProps;
	}

	const margins = {
		small: "5px",
		medium: "15px",
		large: "30px",
	};

	if (attributes.spacing in margins) {
		// Use Lodash's assign to gracefully handle if attributes are undefined
		saveElementProps = Object.assign(saveElementProps, {
			style: { "margin-bottom": margins[attributes.spacing] },
		});
	}

	return saveElementProps;
};

addFilter(
	"blocks.getSaveContent.extraProps",
	"extend-block-example/get-save-content/extra-props",
	addSpacingExtraProps,
);<|MERGE_RESOLUTION|>--- conflicted
+++ resolved
@@ -3,15 +3,11 @@
 import { MainMenuConfig } from "./components/maxmegamenu/main-menu-config";
 import { SubmenuConfig } from "./components/maxmegamenu/submenu-config";
 
-<<<<<<< HEAD
 // Import blocks
 import "./service-features";
 import "./stock-status";
-=======
-// Import new blocks
 import "./product-description";
 import "./product-detail";
->>>>>>> b20123ea
 
 const { createHigherOrderComponent } = wp.compose;
 const { Fragment } = wp.element;
