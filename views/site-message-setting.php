<<<<<<< HEAD
<?php

add_action('bwl_setting_menu', 'bwl_site_message', 10);
add_action('admin_init', 'site_message_settings');
add_action('admin_enqueue_scripts', 'my_admin_enqueue_scripts');

function bwl_site_message($menu_slug)
{
    add_submenu_page(
        $menu_slug,
        'Site Message',
        'Site Message',
        'manage_options',
        $menu_slug . '-site-message',
        'site_message_page'
    );
}

function site_message_page()
{
    ?>
<div class="site-message-wrap">
    <h1>Site Message</h1>
    <form method="post" action="options.php">
        <?php
            settings_fields('site_message_settings');
            do_settings_sections('site_message');
            submit_button();
            ?>
    </form>
</div>
<?php
}

function site_message_settings()
{
    register_setting('site_message_settings', 'default_message');

    $regions = ['NZ', 'US']; // Add more regions as needed.
    foreach ($regions as $region) {
        register_setting('site_message_settings', $region . '_message');
        register_setting('site_message_settings', $region . '_enabled');
    }

    add_settings_section(
        'site_message_section',
        'Geo Config',
        null,
        'site_message'
    );

    add_settings_field(
        'default_message',
        'Default Site Message',
        'default_message_callback',
        'site_message',
        'site_message_section'
    );

    add_settings_field(
        'region_messages',
        'Region Specific Messages',
        'region_messages_callback',
        'site_message',
        'site_message_section'
    );
}

function default_message_callback()
{
    $default_message = get_option('default_message', '');
    echo "<input class='def_message' type='text' name='default_message' value='$default_message'>";
}

function region_messages_callback()
{
    $regions = ['NZ', 'US']; // Add more regions as needed.
    foreach ($regions as $region) {
        $region_message = get_option($region . '_message', '');
        $region_enabled = get_option($region . '_enabled', '') === '1' ? 'checked' : '';
        echo "<div class='region_message'><label><input class='region-checkbox' type='checkbox' name='${region}_enabled' value='1' $region_enabled>$region</label><input class='region-message' id='${region}_message' type='text' name='${region}_message' value='$region_message'></div><br/>";
    }
}

if (!class_exists('Blaze_Wooless_Site_Message_Compatibility')) {
    class Blaze_Wooless_Site_Message_Compatibility
    {
        private static $instance = null;

        public static function get_instance()
        {
            if (self::$instance === null) {
                self::$instance = new self();
            }

            return self::$instance;
        }

        public function __construct()
        {
            add_filter('blaze_wooless_additional_site_info', array($this, 'add_site_messages'), 10, 1);
        }

        public function add_site_messages($site_messages_settings)
        {
            $default_message = get_option('default_message', '');
            if ($default_message !== '') {
                $site_messages_settings['default_message'] = $default_message;
            }

            $regions = ['NZ', 'US']; // Add more regions as needed
            foreach ($regions as $region) {
                $region_message = get_option($region . '_message', '');
                if ($region_message !== '') {
                    $site_messages_settings[$region . '_message'] = $region_message;
                }
            }

            return $site_messages_settings;
        }
    }

    Blaze_Wooless_Site_Message_Compatibility::get_instance();
=======
<?php

add_action( 'bwl_setting_menu', 'bwl_site_message', 10 );
add_action( 'admin_init', 'site_message_settings' );
add_action( 'admin_enqueue_scripts', 'my_admin_enqueue_scripts' );

function bwl_site_message( $menu_slug ) {
	add_submenu_page(
		$menu_slug,
		'Site Message',
		'Site Message',
		'manage_options',
		$menu_slug . '-site-message',
		'site_message_page'
	);
}

function site_message_page() {
	?>
	<div class="site-message-wrap">
		<h1>Site Message</h1>
		<form method="post" action="options.php">
			<?php
			settings_fields( 'site_message_settings' );
			do_settings_sections( 'site_message' );
			submit_button();
			?>
		</form>
	</div>
	<?php
}

function site_message_settings() {
	register_setting( 'site_message_settings', 'default_message' );

	$regions = [ 'NZ', 'US' ]; // Add more regions as needed.
	foreach ( $regions as $region ) {
		register_setting( 'site_message_settings', $region . '_message' );
		register_setting( 'site_message_settings', $region . '_enabled' );
	}

	add_settings_section(
		'site_message_section',
		'Geo Config',
		null,
		'site_message'
	);

	add_settings_field(
		'default_message',
		'Default Site Message',
		'default_message_callback',
		'site_message',
		'site_message_section'
	);

	add_settings_field(
		'region_messages',
		'Region Specific Messages',
		'region_messages_callback',
		'site_message',
		'site_message_section'
	);
}

function default_message_callback() {
	$default_message = get_option( 'default_message', '' );
	echo "<input class='def_message' type='text' name='default_message' value='$default_message'>";
}

function region_messages_callback() {
	$regions = [ 'NZ', 'US' ]; // Add more regions as needed.
	foreach ( $regions as $region ) {
		$region_message = get_option( $region . '_message', '' );
		$region_enabled = get_option( $region . '_enabled', '' ) === '1' ? 'checked' : '';
		echo "<div class='region_message'><label><input class='region-checkbox' type='checkbox' name='${region}_enabled' value='1' $region_enabled>$region</label><input class='region-message' id='${region}_message' type='text' name='${region}_message' value='$region_message'></div><br/>";
	}
}

if ( ! class_exists( 'Blaze_Wooless_Site_Message_Compatibility' ) ) {
	class Blaze_Wooless_Site_Message_Compatibility {
		private static $instance = null;

		public static function get_instance() {
			if ( self::$instance === null ) {
				self::$instance = new self();
			}

			return self::$instance;
		}

		public function __construct() {
			add_filter( 'blaze_wooless_additional_site_info_message', array( $this, 'add_site_messages' ), 10, 1 );
		}

		public function add_site_messages( $site_messages_settings ) {
			$default_message = get_option( 'default_message', '' );
			if ( $default_message !== '' ) {
				$site_messages_settings['default_message'] = $default_message;
			}

			$regions = [ 'NZ', 'US' ]; // Add more regions as needed
			foreach ( $regions as $region ) {
				$region_message = get_option( $region . '_message', '' );
				if ( $region_message !== '' ) {
					$site_messages_settings[ $region . '_message' ] = $region_message;
				}
			}

			return $site_messages_settings;
		}
	}

	Blaze_Wooless_Site_Message_Compatibility::get_instance();
>>>>>>> 70cec7c1
}<|MERGE_RESOLUTION|>--- conflicted
+++ resolved
@@ -1,128 +1,3 @@
-<<<<<<< HEAD
-<?php
-
-add_action('bwl_setting_menu', 'bwl_site_message', 10);
-add_action('admin_init', 'site_message_settings');
-add_action('admin_enqueue_scripts', 'my_admin_enqueue_scripts');
-
-function bwl_site_message($menu_slug)
-{
-    add_submenu_page(
-        $menu_slug,
-        'Site Message',
-        'Site Message',
-        'manage_options',
-        $menu_slug . '-site-message',
-        'site_message_page'
-    );
-}
-
-function site_message_page()
-{
-    ?>
-<div class="site-message-wrap">
-    <h1>Site Message</h1>
-    <form method="post" action="options.php">
-        <?php
-            settings_fields('site_message_settings');
-            do_settings_sections('site_message');
-            submit_button();
-            ?>
-    </form>
-</div>
-<?php
-}
-
-function site_message_settings()
-{
-    register_setting('site_message_settings', 'default_message');
-
-    $regions = ['NZ', 'US']; // Add more regions as needed.
-    foreach ($regions as $region) {
-        register_setting('site_message_settings', $region . '_message');
-        register_setting('site_message_settings', $region . '_enabled');
-    }
-
-    add_settings_section(
-        'site_message_section',
-        'Geo Config',
-        null,
-        'site_message'
-    );
-
-    add_settings_field(
-        'default_message',
-        'Default Site Message',
-        'default_message_callback',
-        'site_message',
-        'site_message_section'
-    );
-
-    add_settings_field(
-        'region_messages',
-        'Region Specific Messages',
-        'region_messages_callback',
-        'site_message',
-        'site_message_section'
-    );
-}
-
-function default_message_callback()
-{
-    $default_message = get_option('default_message', '');
-    echo "<input class='def_message' type='text' name='default_message' value='$default_message'>";
-}
-
-function region_messages_callback()
-{
-    $regions = ['NZ', 'US']; // Add more regions as needed.
-    foreach ($regions as $region) {
-        $region_message = get_option($region . '_message', '');
-        $region_enabled = get_option($region . '_enabled', '') === '1' ? 'checked' : '';
-        echo "<div class='region_message'><label><input class='region-checkbox' type='checkbox' name='${region}_enabled' value='1' $region_enabled>$region</label><input class='region-message' id='${region}_message' type='text' name='${region}_message' value='$region_message'></div><br/>";
-    }
-}
-
-if (!class_exists('Blaze_Wooless_Site_Message_Compatibility')) {
-    class Blaze_Wooless_Site_Message_Compatibility
-    {
-        private static $instance = null;
-
-        public static function get_instance()
-        {
-            if (self::$instance === null) {
-                self::$instance = new self();
-            }
-
-            return self::$instance;
-        }
-
-        public function __construct()
-        {
-            add_filter('blaze_wooless_additional_site_info', array($this, 'add_site_messages'), 10, 1);
-        }
-
-        public function add_site_messages($site_messages_settings)
-        {
-            $default_message = get_option('default_message', '');
-            if ($default_message !== '') {
-                $site_messages_settings['default_message'] = $default_message;
-            }
-
-            $regions = ['NZ', 'US']; // Add more regions as needed
-            foreach ($regions as $region) {
-                $region_message = get_option($region . '_message', '');
-                if ($region_message !== '') {
-                    $site_messages_settings[$region . '_message'] = $region_message;
-                }
-            }
-
-            return $site_messages_settings;
-        }
-    }
-
-    Blaze_Wooless_Site_Message_Compatibility::get_instance();
-=======
 <?php
 
 add_action( 'bwl_setting_menu', 'bwl_site_message', 10 );
@@ -237,5 +112,4 @@
 	}
 
 	Blaze_Wooless_Site_Message_Compatibility::get_instance();
->>>>>>> 70cec7c1
 }