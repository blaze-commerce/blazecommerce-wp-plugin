<<<<<<< HEAD
<?php

add_action('bwl_setting_menu', 'bwl_setting_menu_homepage', 10);
add_action('admin_enqueue_scripts', 'homepage_enqueue_scripts');
function bwl_setting_menu_homepage($menu_slug)
{
    add_submenu_page(
        $menu_slug,
        'Homepage',
        'Homepage',
        'manage_options',
        $menu_slug . '-homepage',
        'typesense_homepage_page'
    );
}


function typesense_homepage_page()
{
    ?>
    <div class="wrap">
        <h1>
            <?php _e('Homepage Settings', 'typesense'); ?>
        </h1>
        <form method="post" action="options.php">
            <?php
            settings_fields('typesense_homepage_settings');
            do_settings_sections('typesense_homepage_settings');
            submit_button('Save Settings');
            ?>
        </form>
    </div>
    <?php
}
function typesense_register_homepage_settings()
{

    register_setting('typesense_homepage_settings', 'typesense_homepage_settings', 'typesense_homepage_settings_sanitize');


    // Add the homepage banner settings section
    add_settings_section(
        'typesense_homepage_banner_settings',
        __('Homepage Banner Settings', 'typesense'),
        'typesense_homepage_banner_settings_callback',
        'typesense_homepage_settings'
    );
    // Add the popular categories settings section
    add_settings_section(
        'typesense_homepage_popular_categories_settings',
        __('Popular Categories Settings', 'typesense'),
        'typesense_homepage_popular_categories_settings_callback',
        'typesense_homepage_settings'
    );

    // Add other settings sections here
}

add_action('admin_init', 'typesense_register_homepage_settings');

function typesense_homepage_banner_settings_callback()
{
    // Add the settings fields for the homepage banner
    add_settings_field(
        'typesense_homepage_banner_image',
        __('Image', 'typesense'),
        'typesense_homepage_banner_image_callback',
        'typesense_homepage_settings',
        'typesense_homepage_banner_settings'
    );

    // Primary Message field
    add_settings_field(
        'typesense_homepage_primary_message',
        __('Primary Message', 'typesense'),
        'typesense_homepage_primary_message_callback',
        'typesense_homepage_settings',
        'typesense_homepage_banner_settings'
    );

    // Secondary Message field
    add_settings_field(
        'typesense_homepage_secondary_message',
        __('Secondary Message', 'typesense'),
        'typesense_homepage_secondary_message_callback',
        'typesense_homepage_settings',
        'typesense_homepage_banner_settings'
    );

    // Button Text field
    add_settings_field(
        'typesense_homepage_button_text',
        __('Button Text', 'typesense'),
        'typesense_homepage_button_text_callback',
        'typesense_homepage_settings',
        'typesense_homepage_banner_settings'
    );

    // Button Link field
    add_settings_field(
        'typesense_homepage_button_link',
        __('Button Link', 'typesense'),
        'typesense_homepage_button_link_callback',
        'typesense_homepage_settings',
        'typesense_homepage_banner_settings'
    );

}

function typesense_homepage_banner_image_callback()
{
    $options = get_option('typesense_homepage_settings');
    $image_url = isset($options['typesense_homepage_banner_image']) ? $options['typesense_homepage_banner_image'] : '';
    ?>
    <input type="text" name="typesense_homepage_settings[typesense_homepage_banner_image]"
        id="typesense_homepage_banner_image" value="<?php echo esc_attr($image_url); ?>">
    <input type="button" id="typesense_homepage_banner_image_button" class="button"
        value="<?php _e('Upload Image', 'typesense'); ?>">
    <script>
        jQuery(document).ready(function ($) {
            var categories = <?php echo json_encode($popular_categories); ?> || []; // default to empty array if null

            var container = $('#popular-categories-container');

            if (Array.isArray(categories)) { // check if categories is an array
                categories.forEach(function (category) {
                    addCategory(category);
                });
            }
            var custom_uploader;
            $('#typesense_homepage_banner_image_button').click(function (e) {
                e.preventDefault();

                //If the uploader object has already been created, reopen the dialog
                if (custom_uploader) {
                    custom_uploader.open();
                    return;
                }
                //Extend the wp.media object
                custom_uploader = wp.media.frames.file_frame = wp.media({
                    title: '<?php _e('Upload Image', 'typesense'); ?>',
                    multiple: false
                });

                //When a file is selected, grab the URL and set it as the text field's value
                custom_uploader.on('select', function () {
                    var attachment = custom_uploader.state().get('selection').first().toJSON();
                    $('#typesense_homepage_banner_image').val(attachment.url);
                });

                //Open the uploader dialog
                custom_uploader.open();
            });
        });
    </script>
    <?php
}

function typesense_homepage_primary_message_callback()
{
    $options = get_option('typesense_homepage_settings');
    $primary_message = isset($options['typesense_homepage_primary_message']) ? $options['typesense_homepage_primary_message'] : '';
    ?>
    <input type="text" name="typesense_homepage_settings[typesense_homepage_primary_message]"
        id="typesense_homepage_primary_message" value="<?php echo esc_attr($primary_message); ?>">
    <?php
}

function typesense_homepage_secondary_message_callback()
{
    $options = get_option('typesense_homepage_settings');
    $secondary_message = isset($options['typesense_homepage_secondary_message']) ? $options['typesense_homepage_secondary_message'] : '';
    ?>
    <input type="text" name="typesense_homepage_settings[typesense_homepage_secondary_message]"
        id="typesense_homepage_secondary_message" value="<?php echo esc_attr($secondary_message); ?>">
    <?php
}

function typesense_homepage_button_text_callback()
{
    $options = get_option('typesense_homepage_settings');
    $button_text = isset($options['typesense_homepage_button_text']) ? $options['typesense_homepage_button_text'] : '';
    ?>
    <input type="text" name="typesense_homepage_settings[typesense_homepage_button_text]"
        id="typesense_homepage_button_text" value="<?php echo esc_attr($button_text); ?>">
    <?php
}

function typesense_homepage_button_link_callback()
{
    $options = get_option('typesense_homepage_settings');
    $button_link = isset($options['typesense_homepage_button_link']) ? $options['typesense_homepage_button_link'] : '';
    ?>
    <input type="text" name="typesense_homepage_settings[typesense_homepage_button_link]"
        id="typesense_homepage_button_link" value="<?php echo esc_attr($button_link); ?>">
    <?php
}
function typesense_homepage_popular_categories_settings_callback()
{
    // Add the settings fields for the popular categories
    add_settings_field(
        'typesense_homepage_popular_categories',
        __('Categories', 'typesense'),
        'typesense_homepage_popular_categories_callback',
        'typesense_homepage_settings',
        'typesense_homepage_popular_categories_settings'
    );
}

function typesense_homepage_popular_categories_callback()
{

    // Get the value of the setting we've registered with register_setting()
    $popular_categories = get_option('typesense_homepage_settings')['popular_categories'];
    $typesense_homepage_settings = get_option('typesense_homepage_settings');
    $popular_categories = isset($typesense_homepage_settings['popular_categories']) ? $typesense_homepage_settings['popular_categories'] : array();

    ?>
    <div id="popular-categories-container">
        <!-- Existing categories will be loaded here by PHP -->
    </div>

    <input type="button" id="add-popular-category" class="button" value="<?php _e('Add Category', 'typesense'); ?>">
    <script src="https://cdn.jsdelivr.net/npm/sortablejs@1.10.2/Sortable.min.js"></script>

    <script>
        jQuery(document).ready(function ($) {
            var categories = <?php echo json_encode($popular_categories); ?> || []; // default to an empty array if null
            var container = $('#popular-categories-container');
            // Extract the native DOM element
            var containerElement = document.getElementById('popular-categories-container');

            if (Array.isArray(categories)) { // check if categories is an array
                categories.forEach(function (category) {
                    addCategory(category);
                });
            }

            $('#add-popular-category').click(function () {
                addCategory({
                    image: '',
                    title: '',
                    link: ''
                });
            });

            function addCategory(category) {
                var categoryElem = $('<div class="popular-category" id="' + category.id + '" data-category-id="' +
                    category.id + '"></div>');
                var imageInput = $(
                    '<input id="popular-category-image-id" type="text" class="popular-category-image" name="typesense_homepage_settings[popular_categories][image][]" placeholder="Image URL" value="' +
                    category.image + '">');
                var imageButton = $(
                    '<input type="button" class="button upload_image_button" value="<?php _e('Upload Image', 'typesense'); ?>">'
                );
                var titleInput = $(
                    '<input type="text" class="popular-category-title" name="typesense_homepage_settings[popular_categories][title][]" placeholder="Title" value="' +
                    category.title + '">');
                var linkInput = $(
                    '<input type="text" class="popular-category-link" name="typesense_homepage_settings[popular_categories][link][]" placeholder="Link" value="' +
                    category.link + '">');
                var deleteButton = $(
                    '<input type="button" class="button delete-popular-category" value="<?php _e('Delete Category', 'typesense'); ?>">'
                );

                categoryElem.append(imageInput);
                categoryElem.append(imageButton);
                categoryElem.append(titleInput);
                categoryElem.append(linkInput);
                categoryElem.append(deleteButton);

                container.append(categoryElem);
            }

            $(document).on('click', '.delete-popular-category', function () {
                $(this).closest('.popular-category').remove();
            });

            var custom_uploader;

            $(document).on('click', '.upload_image_button', function (e) {
                e.preventDefault();
                var inputField = $(this).prev();

                if (custom_uploader) {
                    custom_uploader.open();
                    return;
                }

                custom_uploader = wp.media.frames.file_frame = wp.media({
                    title: 'Choose Image',
                    button: {
                        text: 'Choose Image'
                    },
                    multiple: false
                });

                custom_uploader.on('select', function () {
                    var attachment = custom_uploader.state().get('selection').first().toJSON();
                    inputField.val(attachment.url);
                });

                custom_uploader.open();
            });

            var containerElement = container[0];
            // Initialize Sortable on your container
            var sortable = Sortable.create(containerElement, {
                animation: 150, // ms, animation speed moving items when sorting, `0` — without animation
                draggable: ".popular-category", // Specifies which items inside the element should be draggable
                // ... other options ...
                onEnd: function (evt) {
                    // TODO: Call your function to save the new order here
                    var itemEl = evt.item; // dragged HTMLElement
                    var newIndex = evt.newIndex; // New index within parent

                    // Create an array of category IDs in their new order
                    var newOrder = [];
                    $('.popular-category').each(function () {
                        var id = $(this).data('category-id');
                        newOrder.push(id);
                    });

                    // Send new order to server
                    $.ajax({
                        url: '<?php echo admin_url('admin-ajax.php'); ?>',
                        type: 'POST',
                        data: {
                            action: 'save_category_order', // This should be the same as the action in your add_action() function
                            order: newOrder
                        },
                        success: function (response) {
                            console.log(response);
                        },
                        error: function (errorThrown) {
                            console.log(errorThrown);
                        }
                    });
                }
            });
        });
    </script>
    <?php
}
function save_category_order()
{
    $new_order = $_POST['order'];

    // Handle new order here.
    // This will depend on how you're storing the data in your database.

    wp_die(); // this is required to terminate immediately and return a proper response
}

add_action('wp_ajax_save_category_order', 'save_category_order');


function typesense_render_popular_categories_field()
{
    $popular_categories = get_option('typesense_homepage_settings')['popular_categories'];

}


function typesense_homepage_settings_sanitize($input)
{


    if (isset($input['popular_categories'])) {
        $sanitized_categories = array();
        $categories = $input['popular_categories'];

        for ($i = 0; $i < count($categories['title']); $i++) {
            $sanitized_categories[] = array(
                'image' => sanitize_text_field($categories['image'][$i]),
                'title' => sanitize_text_field($categories['title'][$i]),
                'link' => sanitize_text_field($categories['link'][$i]),
            );
        }

        $input['popular_categories'] = $sanitized_categories;
    }


    return $input;
}

add_action('admin_enqueue_scripts', 'typesense_enqueue_scripts');

function typesense_enqueue_scripts()
{
    wp_enqueue_script('jquery-ui-sortable');
    wp_enqueue_script('jquery');
    wp_enqueue_media();
    wp_enqueue_style('jquery-ui', 'https://ajax.googleapis.com/ajax/libs/jqueryui/1.12.1/themes/smoothness/jquery-ui.css');
}


$options = get_option('typesense_homepage_settings');

$popular_categories = array();
if (isset($options['typesense_homepage_popular_categories'])) {
    $popular_categories = json_decode(wp_unslash($options['typesense_homepage_popular_categories']), true);
}


if (!class_exists('Blaze_Wooless_Homepage_Settings_Compatibility')) {
    class Blaze_Wooless_Homepage_Settings_Compatibility
    {
        private static $instance = null;

        public static function get_instance()
        {
            if (self::$instance === null) {
                self::$instance = new self();
            }

            return self::$instance;
        }

        public function __construct()
        {
            add_filter('blaze_wooless_additional_site_info', array($this, 'add_homepage_settings'), 10, 1);
        }

        public function add_homepage_settings($additional_settings)
        {
            $homepage_settings = get_option('typesense_homepage_settings', array());
            if (!empty($homepage_settings)) {
                foreach ($homepage_settings as $setting_name => $setting_value) {
                    if ($setting_name == 'popular_categories' && is_array($setting_value)) {
                        foreach ($setting_value as $index => $category) {
                            $json_category = json_encode($category);
                            if ($json_category !== false) {
                                $additional_settings[$setting_name . '_' . $index] = $json_category;
                            }
                        }
                    } else if (!empty($setting_value)) {
                        $additional_settings[$setting_name] = $setting_value;
                    }
                }
            }

            return $additional_settings;
        }

    }

    Blaze_Wooless_Homepage_Settings_Compatibility::get_instance();
}
=======
<?php

add_action( 'bwl_setting_menu', 'bwl_setting_menu_homepage', 10 );
add_action( 'admin_enqueue_scripts', 'homepage_enqueue_scripts' );
function bwl_setting_menu_homepage( $menu_slug ) {
	add_submenu_page(
		$menu_slug,
		'Homepage',
		'Homepage',
		'manage_options',
		$menu_slug . '-homepage',
		'typesense_homepage_page'
	);
}


function typesense_homepage_page() {
	?>
	<div class="wrap">
		<h1>
			<?php _e( 'Homepage Settings', 'typesense' ); ?>
		</h1>
		<form method="post" action="options.php">
			<?php
			settings_fields( 'typesense_homepage_settings' );
			do_settings_sections( 'typesense_homepage_settings' );
			submit_button( 'Save Settings' );
			?>
		</form>
	</div>
	<?php
}
function typesense_register_homepage_settings() {

	register_setting( 'typesense_homepage_settings', 'typesense_homepage_settings', 'typesense_homepage_settings_sanitize' );


	// Add the homepage banner settings section
	add_settings_section(
		'typesense_homepage_banner_settings',
		__( 'Homepage Banner Settings', 'typesense' ),
		'typesense_homepage_banner_settings_callback',
		'typesense_homepage_settings'
	);
	// Add the popular categories settings section
	add_settings_section(
		'typesense_homepage_popular_categories_settings',
		__( 'Popular Categories Settings', 'typesense' ),
		'typesense_homepage_popular_categories_settings_callback',
		'typesense_homepage_settings'
	);

	// Add other settings sections here
}

add_action( 'admin_init', 'typesense_register_homepage_settings' );

function typesense_homepage_banner_settings_callback() {
	// Add the settings fields for the homepage banner
	add_settings_field(
		'typesense_homepage_banner_image',
		__( 'Image', 'typesense' ),
		'typesense_homepage_banner_image_callback',
		'typesense_homepage_settings',
		'typesense_homepage_banner_settings'
	);

	// Primary Message field
	add_settings_field(
		'typesense_homepage_primary_message',
		__( 'Primary Message', 'typesense' ),
		'typesense_homepage_primary_message_callback',
		'typesense_homepage_settings',
		'typesense_homepage_banner_settings'
	);

	// Secondary Message field
	add_settings_field(
		'typesense_homepage_secondary_message',
		__( 'Secondary Message', 'typesense' ),
		'typesense_homepage_secondary_message_callback',
		'typesense_homepage_settings',
		'typesense_homepage_banner_settings'
	);

	// Button Text field
	add_settings_field(
		'typesense_homepage_button_text',
		__( 'Button Text', 'typesense' ),
		'typesense_homepage_button_text_callback',
		'typesense_homepage_settings',
		'typesense_homepage_banner_settings'
	);

	// Button Link field
	add_settings_field(
		'typesense_homepage_button_link',
		__( 'Button Link', 'typesense' ),
		'typesense_homepage_button_link_callback',
		'typesense_homepage_settings',
		'typesense_homepage_banner_settings'
	);

}

function typesense_homepage_banner_image_callback() {
	$options   = get_option( 'typesense_homepage_settings' );
	$image_url = isset( $options['typesense_homepage_banner_image'] ) ? $options['typesense_homepage_banner_image'] : '';
	?>
	<input type="text" name="typesense_homepage_settings[typesense_homepage_banner_image]"
		id="typesense_homepage_banner_image" value="<?php echo esc_attr( $image_url ); ?>">
	<input type="button" id="typesense_homepage_banner_image_button" class="button"
		value="<?php _e( 'Upload Image', 'typesense' ); ?>">
	<script>
		jQuery(document).ready(function ($) {
			var categories = <?php echo json_encode( $popular_categories ); ?> || []; // default to empty array if null

			var container = $('#popular-categories-container');

			if (Array.isArray(categories)) { // check if categories is an array
				categories.forEach(function (category) {
					addCategory(category);
				});
			}
			var custom_uploader;
			$('#typesense_homepage_banner_image_button').click(function (e) {
				e.preventDefault();

				//If the uploader object has already been created, reopen the dialog
				if (custom_uploader) {
					custom_uploader.open();
					return;
				}
				//Extend the wp.media object
				custom_uploader = wp.media.frames.file_frame = wp.media({
					title: '<?php _e( 'Upload Image', 'typesense' ); ?>',
					multiple: false
				});

				//When a file is selected, grab the URL and set it as the text field's value
				custom_uploader.on('select', function () {
					var attachment = custom_uploader.state().get('selection').first().toJSON();
					$('#typesense_homepage_banner_image').val(attachment.url);
				});

				//Open the uploader dialog
				custom_uploader.open();
			});
		});
	</script>
	<?php
}

function typesense_homepage_primary_message_callback() {
	$options         = get_option( 'typesense_homepage_settings' );
	$primary_message = isset( $options['typesense_homepage_primary_message'] ) ? $options['typesense_homepage_primary_message'] : '';
	?>
	<input type="text" name="typesense_homepage_settings[typesense_homepage_primary_message]"
		id="typesense_homepage_primary_message" value="<?php echo esc_attr( $primary_message ); ?>">
	<?php
}

function typesense_homepage_secondary_message_callback() {
	$options           = get_option( 'typesense_homepage_settings' );
	$secondary_message = isset( $options['typesense_homepage_secondary_message'] ) ? $options['typesense_homepage_secondary_message'] : '';
	?>
	<input type="text" name="typesense_homepage_settings[typesense_homepage_secondary_message]"
		id="typesense_homepage_secondary_message" value="<?php echo esc_attr( $secondary_message ); ?>">
	<?php
}

function typesense_homepage_button_text_callback() {
	$options     = get_option( 'typesense_homepage_settings' );
	$button_text = isset( $options['typesense_homepage_button_text'] ) ? $options['typesense_homepage_button_text'] : '';
	?>
	<input type="text" name="typesense_homepage_settings[typesense_homepage_button_text]"
		id="typesense_homepage_button_text" value="<?php echo esc_attr( $button_text ); ?>">
	<?php
}

function typesense_homepage_button_link_callback() {
	$options     = get_option( 'typesense_homepage_settings' );
	$button_link = isset( $options['typesense_homepage_button_link'] ) ? $options['typesense_homepage_button_link'] : '';
	?>
	<input type="text" name="typesense_homepage_settings[typesense_homepage_button_link]"
		id="typesense_homepage_button_link" value="<?php echo esc_attr( $button_link ); ?>">
	<?php
}
function typesense_homepage_popular_categories_settings_callback() {
	// Add the settings fields for the popular categories
	add_settings_field(
		'typesense_homepage_popular_categories',
		__( 'Categories', 'typesense' ),
		'typesense_homepage_popular_categories_callback',
		'typesense_homepage_settings',
		'typesense_homepage_popular_categories_settings'
	);
}

function typesense_homepage_popular_categories_callback() {

	// Get the value of the setting we've registered with register_setting()
	$popular_categories          = get_option( 'typesense_homepage_settings' )['popular_categories'];
	$typesense_homepage_settings = get_option( 'typesense_homepage_settings' );
	$popular_categories          = isset( $typesense_homepage_settings['popular_categories'] ) ? $typesense_homepage_settings['popular_categories'] : array();

	?>
	<div id="popular-categories-container">
		<!-- Existing categories will be loaded here by PHP -->
	</div>

	<input type="button" id="add-popular-category" class="button" value="<?php _e( 'Add Category', 'typesense' ); ?>">
	<script src="https://cdn.jsdelivr.net/npm/sortablejs@1.10.2/Sortable.min.js"></script>

	<script>
		jQuery(document).ready(function ($) {
			var categories = <?php echo json_encode( $popular_categories ); ?> || []; // default to an empty array if null
			var container = $('#popular-categories-container');
			// Extract the native DOM element
			var containerElement = document.getElementById('popular-categories-container');

			if (Array.isArray(categories)) { // check if categories is an array
				categories.forEach(function (category) {
					addCategory(category);
				});
			}

			$('#add-popular-category').click(function () {
				addCategory({
					image: '',
					title: '',
					link: ''
				});
			});

			function addCategory(category) {
				var categoryElem = $('<div class="popular-category" id="' + category.id + '" data-category-id="' +
					category.id + '"></div>');
				var imageInput = $(
					'<input id="popular-category-image-id" type="text" class="popular-category-image" name="typesense_homepage_settings[popular_categories][image][]" placeholder="Image URL" value="' +
					category.image + '">');
				var imageButton = $(
					'<input type="button" class="button upload_image_button" value="<?php _e( 'Upload Image', 'typesense' ); ?>">'
				);
				var titleInput = $(
					'<input type="text" class="popular-category-title" name="typesense_homepage_settings[popular_categories][title][]" placeholder="Title" value="' +
					category.title + '">');
				var linkInput = $(
					'<input type="text" class="popular-category-link" name="typesense_homepage_settings[popular_categories][link][]" placeholder="Link" value="' +
					category.link + '">');
				var deleteButton = $(
					'<input type="button" class="button delete-popular-category" value="<?php _e( 'Delete Category', 'typesense' ); ?>">'
				);

				categoryElem.append(imageInput);
				categoryElem.append(imageButton);
				categoryElem.append(titleInput);
				categoryElem.append(linkInput);
				categoryElem.append(deleteButton);

				container.append(categoryElem);
			}

			$(document).on('click', '.delete-popular-category', function () {
				$(this).closest('.popular-category').remove();
			});

			var custom_uploader;

			$(document).on('click', '.upload_image_button', function (e) {
				e.preventDefault();
				var inputField = $(this).prev();

				if (custom_uploader) {
					custom_uploader.open();
					return;
				}

				custom_uploader = wp.media.frames.file_frame = wp.media({
					title: 'Choose Image',
					button: {
						text: 'Choose Image'
					},
					multiple: false
				});

				custom_uploader.on('select', function () {
					var attachment = custom_uploader.state().get('selection').first().toJSON();
					inputField.val(attachment.url);
				});

				custom_uploader.open();
			});

			var containerElement = container[0];
			// Initialize Sortable on your container
			var sortable = Sortable.create(containerElement, {
				animation: 150, // ms, animation speed moving items when sorting, `0` — without animation
				draggable: ".popular-category", // Specifies which items inside the element should be draggable
				// ... other options ...
				onEnd: function (evt) {
					// TODO: Call your function to save the new order here
					var itemEl = evt.item; // dragged HTMLElement
					var newIndex = evt.newIndex; // New index within parent

					// Create an array of category IDs in their new order
					var newOrder = [];
					$('.popular-category').each(function () {
						var id = $(this).data('category-id');
						newOrder.push(id);
					});

					// Send new order to server
					$.ajax({
						url: '<?php echo admin_url( 'admin-ajax.php' ); ?>',
						type: 'POST',
						data: {
							action: 'save_category_order', // This should be the same as the action in your add_action() function
							order: newOrder
						},
						success: function (response) {
							console.log(response);
						},
						error: function (errorThrown) {
							console.log(errorThrown);
						}
					});
				}
			});
		});
	</script>
	<?php
}
function save_category_order() {
	$new_order = $_POST['order'];

	// Handle new order here.
	// This will depend on how you're storing the data in your database.

	wp_die(); // this is required to terminate immediately and return a proper response
}

add_action( 'wp_ajax_save_category_order', 'save_category_order' );


function typesense_render_popular_categories_field() {
	$popular_categories = get_option( 'typesense_homepage_settings' )['popular_categories'];

}


function typesense_homepage_settings_sanitize( $input ) {


	if ( isset( $input['popular_categories'] ) ) {
		$sanitized_categories = array();
		$categories           = $input['popular_categories'];

		for ( $i = 0; $i < count( $categories['title'] ); $i++ ) {
			$sanitized_categories[] = array(
				'image' => sanitize_text_field( $categories['image'][ $i ] ),
				'title' => sanitize_text_field( $categories['title'][ $i ] ),
				'link' => sanitize_text_field( $categories['link'][ $i ] ),
			);
		}

		$input['popular_categories'] = $sanitized_categories;
	}


	return $input;
}

add_action( 'admin_enqueue_scripts', 'typesense_enqueue_scripts' );

function typesense_enqueue_scripts() {
	wp_enqueue_script( 'jquery-ui-sortable' );
	wp_enqueue_script( 'jquery' );
	wp_enqueue_media();
	wp_enqueue_style( 'jquery-ui', 'https://ajax.googleapis.com/ajax/libs/jqueryui/1.12.1/themes/smoothness/jquery-ui.css' );
}


$options = get_option( 'typesense_homepage_settings' );

$popular_categories = array();
if ( isset( $options['typesense_homepage_popular_categories'] ) ) {
	$popular_categories = json_decode( wp_unslash( $options['typesense_homepage_popular_categories'] ), true );
}


if ( ! class_exists( 'Blaze_Wooless_Homepage_Settings_Compatibility' ) ) {
	class Blaze_Wooless_Homepage_Settings_Compatibility {
		private static $instance = null;

		public static function get_instance() {
			if ( self::$instance === null ) {
				self::$instance = new self();
			}

			return self::$instance;
		}

		public function __construct() {
			add_filter( 'blaze_wooless_additional_homepage_info', array( $this, 'add_homepage_settings' ), 10, 1 );
		}

		public function add_homepage_settings( $additional_settings ) {
			$homepage_settings = get_option( 'typesense_homepage_settings', array() );
			if ( ! empty( $homepage_settings ) ) {
				foreach ( $homepage_settings as $setting_name => $setting_value ) {
					if ( $setting_name == 'popular_categories' && is_array( $setting_value ) ) {
						foreach ( $setting_value as $index => $category ) {
							$json_category = json_encode( $category );
							if ( $json_category !== false ) {
								$additional_settings[ $setting_name . '_' . $index ] = $json_category;
							}
						}
					} else if ( ! empty( $setting_value ) ) {
						$additional_settings[ $setting_name ] = $setting_value;
					}
				}
			}

			return $additional_settings;
		}

	}

	Blaze_Wooless_Homepage_Settings_Compatibility::get_instance();
}
>>>>>>> e46a881d
<|MERGE_RESOLUTION|>--- conflicted
+++ resolved
@@ -1,455 +1,3 @@
-<<<<<<< HEAD
-<?php
-
-add_action('bwl_setting_menu', 'bwl_setting_menu_homepage', 10);
-add_action('admin_enqueue_scripts', 'homepage_enqueue_scripts');
-function bwl_setting_menu_homepage($menu_slug)
-{
-    add_submenu_page(
-        $menu_slug,
-        'Homepage',
-        'Homepage',
-        'manage_options',
-        $menu_slug . '-homepage',
-        'typesense_homepage_page'
-    );
-}
-
-
-function typesense_homepage_page()
-{
-    ?>
-    <div class="wrap">
-        <h1>
-            <?php _e('Homepage Settings', 'typesense'); ?>
-        </h1>
-        <form method="post" action="options.php">
-            <?php
-            settings_fields('typesense_homepage_settings');
-            do_settings_sections('typesense_homepage_settings');
-            submit_button('Save Settings');
-            ?>
-        </form>
-    </div>
-    <?php
-}
-function typesense_register_homepage_settings()
-{
-
-    register_setting('typesense_homepage_settings', 'typesense_homepage_settings', 'typesense_homepage_settings_sanitize');
-
-
-    // Add the homepage banner settings section
-    add_settings_section(
-        'typesense_homepage_banner_settings',
-        __('Homepage Banner Settings', 'typesense'),
-        'typesense_homepage_banner_settings_callback',
-        'typesense_homepage_settings'
-    );
-    // Add the popular categories settings section
-    add_settings_section(
-        'typesense_homepage_popular_categories_settings',
-        __('Popular Categories Settings', 'typesense'),
-        'typesense_homepage_popular_categories_settings_callback',
-        'typesense_homepage_settings'
-    );
-
-    // Add other settings sections here
-}
-
-add_action('admin_init', 'typesense_register_homepage_settings');
-
-function typesense_homepage_banner_settings_callback()
-{
-    // Add the settings fields for the homepage banner
-    add_settings_field(
-        'typesense_homepage_banner_image',
-        __('Image', 'typesense'),
-        'typesense_homepage_banner_image_callback',
-        'typesense_homepage_settings',
-        'typesense_homepage_banner_settings'
-    );
-
-    // Primary Message field
-    add_settings_field(
-        'typesense_homepage_primary_message',
-        __('Primary Message', 'typesense'),
-        'typesense_homepage_primary_message_callback',
-        'typesense_homepage_settings',
-        'typesense_homepage_banner_settings'
-    );
-
-    // Secondary Message field
-    add_settings_field(
-        'typesense_homepage_secondary_message',
-        __('Secondary Message', 'typesense'),
-        'typesense_homepage_secondary_message_callback',
-        'typesense_homepage_settings',
-        'typesense_homepage_banner_settings'
-    );
-
-    // Button Text field
-    add_settings_field(
-        'typesense_homepage_button_text',
-        __('Button Text', 'typesense'),
-        'typesense_homepage_button_text_callback',
-        'typesense_homepage_settings',
-        'typesense_homepage_banner_settings'
-    );
-
-    // Button Link field
-    add_settings_field(
-        'typesense_homepage_button_link',
-        __('Button Link', 'typesense'),
-        'typesense_homepage_button_link_callback',
-        'typesense_homepage_settings',
-        'typesense_homepage_banner_settings'
-    );
-
-}
-
-function typesense_homepage_banner_image_callback()
-{
-    $options = get_option('typesense_homepage_settings');
-    $image_url = isset($options['typesense_homepage_banner_image']) ? $options['typesense_homepage_banner_image'] : '';
-    ?>
-    <input type="text" name="typesense_homepage_settings[typesense_homepage_banner_image]"
-        id="typesense_homepage_banner_image" value="<?php echo esc_attr($image_url); ?>">
-    <input type="button" id="typesense_homepage_banner_image_button" class="button"
-        value="<?php _e('Upload Image', 'typesense'); ?>">
-    <script>
-        jQuery(document).ready(function ($) {
-            var categories = <?php echo json_encode($popular_categories); ?> || []; // default to empty array if null
-
-            var container = $('#popular-categories-container');
-
-            if (Array.isArray(categories)) { // check if categories is an array
-                categories.forEach(function (category) {
-                    addCategory(category);
-                });
-            }
-            var custom_uploader;
-            $('#typesense_homepage_banner_image_button').click(function (e) {
-                e.preventDefault();
-
-                //If the uploader object has already been created, reopen the dialog
-                if (custom_uploader) {
-                    custom_uploader.open();
-                    return;
-                }
-                //Extend the wp.media object
-                custom_uploader = wp.media.frames.file_frame = wp.media({
-                    title: '<?php _e('Upload Image', 'typesense'); ?>',
-                    multiple: false
-                });
-
-                //When a file is selected, grab the URL and set it as the text field's value
-                custom_uploader.on('select', function () {
-                    var attachment = custom_uploader.state().get('selection').first().toJSON();
-                    $('#typesense_homepage_banner_image').val(attachment.url);
-                });
-
-                //Open the uploader dialog
-                custom_uploader.open();
-            });
-        });
-    </script>
-    <?php
-}
-
-function typesense_homepage_primary_message_callback()
-{
-    $options = get_option('typesense_homepage_settings');
-    $primary_message = isset($options['typesense_homepage_primary_message']) ? $options['typesense_homepage_primary_message'] : '';
-    ?>
-    <input type="text" name="typesense_homepage_settings[typesense_homepage_primary_message]"
-        id="typesense_homepage_primary_message" value="<?php echo esc_attr($primary_message); ?>">
-    <?php
-}
-
-function typesense_homepage_secondary_message_callback()
-{
-    $options = get_option('typesense_homepage_settings');
-    $secondary_message = isset($options['typesense_homepage_secondary_message']) ? $options['typesense_homepage_secondary_message'] : '';
-    ?>
-    <input type="text" name="typesense_homepage_settings[typesense_homepage_secondary_message]"
-        id="typesense_homepage_secondary_message" value="<?php echo esc_attr($secondary_message); ?>">
-    <?php
-}
-
-function typesense_homepage_button_text_callback()
-{
-    $options = get_option('typesense_homepage_settings');
-    $button_text = isset($options['typesense_homepage_button_text']) ? $options['typesense_homepage_button_text'] : '';
-    ?>
-    <input type="text" name="typesense_homepage_settings[typesense_homepage_button_text]"
-        id="typesense_homepage_button_text" value="<?php echo esc_attr($button_text); ?>">
-    <?php
-}
-
-function typesense_homepage_button_link_callback()
-{
-    $options = get_option('typesense_homepage_settings');
-    $button_link = isset($options['typesense_homepage_button_link']) ? $options['typesense_homepage_button_link'] : '';
-    ?>
-    <input type="text" name="typesense_homepage_settings[typesense_homepage_button_link]"
-        id="typesense_homepage_button_link" value="<?php echo esc_attr($button_link); ?>">
-    <?php
-}
-function typesense_homepage_popular_categories_settings_callback()
-{
-    // Add the settings fields for the popular categories
-    add_settings_field(
-        'typesense_homepage_popular_categories',
-        __('Categories', 'typesense'),
-        'typesense_homepage_popular_categories_callback',
-        'typesense_homepage_settings',
-        'typesense_homepage_popular_categories_settings'
-    );
-}
-
-function typesense_homepage_popular_categories_callback()
-{
-
-    // Get the value of the setting we've registered with register_setting()
-    $popular_categories = get_option('typesense_homepage_settings')['popular_categories'];
-    $typesense_homepage_settings = get_option('typesense_homepage_settings');
-    $popular_categories = isset($typesense_homepage_settings['popular_categories']) ? $typesense_homepage_settings['popular_categories'] : array();
-
-    ?>
-    <div id="popular-categories-container">
-        <!-- Existing categories will be loaded here by PHP -->
-    </div>
-
-    <input type="button" id="add-popular-category" class="button" value="<?php _e('Add Category', 'typesense'); ?>">
-    <script src="https://cdn.jsdelivr.net/npm/sortablejs@1.10.2/Sortable.min.js"></script>
-
-    <script>
-        jQuery(document).ready(function ($) {
-            var categories = <?php echo json_encode($popular_categories); ?> || []; // default to an empty array if null
-            var container = $('#popular-categories-container');
-            // Extract the native DOM element
-            var containerElement = document.getElementById('popular-categories-container');
-
-            if (Array.isArray(categories)) { // check if categories is an array
-                categories.forEach(function (category) {
-                    addCategory(category);
-                });
-            }
-
-            $('#add-popular-category').click(function () {
-                addCategory({
-                    image: '',
-                    title: '',
-                    link: ''
-                });
-            });
-
-            function addCategory(category) {
-                var categoryElem = $('<div class="popular-category" id="' + category.id + '" data-category-id="' +
-                    category.id + '"></div>');
-                var imageInput = $(
-                    '<input id="popular-category-image-id" type="text" class="popular-category-image" name="typesense_homepage_settings[popular_categories][image][]" placeholder="Image URL" value="' +
-                    category.image + '">');
-                var imageButton = $(
-                    '<input type="button" class="button upload_image_button" value="<?php _e('Upload Image', 'typesense'); ?>">'
-                );
-                var titleInput = $(
-                    '<input type="text" class="popular-category-title" name="typesense_homepage_settings[popular_categories][title][]" placeholder="Title" value="' +
-                    category.title + '">');
-                var linkInput = $(
-                    '<input type="text" class="popular-category-link" name="typesense_homepage_settings[popular_categories][link][]" placeholder="Link" value="' +
-                    category.link + '">');
-                var deleteButton = $(
-                    '<input type="button" class="button delete-popular-category" value="<?php _e('Delete Category', 'typesense'); ?>">'
-                );
-
-                categoryElem.append(imageInput);
-                categoryElem.append(imageButton);
-                categoryElem.append(titleInput);
-                categoryElem.append(linkInput);
-                categoryElem.append(deleteButton);
-
-                container.append(categoryElem);
-            }
-
-            $(document).on('click', '.delete-popular-category', function () {
-                $(this).closest('.popular-category').remove();
-            });
-
-            var custom_uploader;
-
-            $(document).on('click', '.upload_image_button', function (e) {
-                e.preventDefault();
-                var inputField = $(this).prev();
-
-                if (custom_uploader) {
-                    custom_uploader.open();
-                    return;
-                }
-
-                custom_uploader = wp.media.frames.file_frame = wp.media({
-                    title: 'Choose Image',
-                    button: {
-                        text: 'Choose Image'
-                    },
-                    multiple: false
-                });
-
-                custom_uploader.on('select', function () {
-                    var attachment = custom_uploader.state().get('selection').first().toJSON();
-                    inputField.val(attachment.url);
-                });
-
-                custom_uploader.open();
-            });
-
-            var containerElement = container[0];
-            // Initialize Sortable on your container
-            var sortable = Sortable.create(containerElement, {
-                animation: 150, // ms, animation speed moving items when sorting, `0` — without animation
-                draggable: ".popular-category", // Specifies which items inside the element should be draggable
-                // ... other options ...
-                onEnd: function (evt) {
-                    // TODO: Call your function to save the new order here
-                    var itemEl = evt.item; // dragged HTMLElement
-                    var newIndex = evt.newIndex; // New index within parent
-
-                    // Create an array of category IDs in their new order
-                    var newOrder = [];
-                    $('.popular-category').each(function () {
-                        var id = $(this).data('category-id');
-                        newOrder.push(id);
-                    });
-
-                    // Send new order to server
-                    $.ajax({
-                        url: '<?php echo admin_url('admin-ajax.php'); ?>',
-                        type: 'POST',
-                        data: {
-                            action: 'save_category_order', // This should be the same as the action in your add_action() function
-                            order: newOrder
-                        },
-                        success: function (response) {
-                            console.log(response);
-                        },
-                        error: function (errorThrown) {
-                            console.log(errorThrown);
-                        }
-                    });
-                }
-            });
-        });
-    </script>
-    <?php
-}
-function save_category_order()
-{
-    $new_order = $_POST['order'];
-
-    // Handle new order here.
-    // This will depend on how you're storing the data in your database.
-
-    wp_die(); // this is required to terminate immediately and return a proper response
-}
-
-add_action('wp_ajax_save_category_order', 'save_category_order');
-
-
-function typesense_render_popular_categories_field()
-{
-    $popular_categories = get_option('typesense_homepage_settings')['popular_categories'];
-
-}
-
-
-function typesense_homepage_settings_sanitize($input)
-{
-
-
-    if (isset($input['popular_categories'])) {
-        $sanitized_categories = array();
-        $categories = $input['popular_categories'];
-
-        for ($i = 0; $i < count($categories['title']); $i++) {
-            $sanitized_categories[] = array(
-                'image' => sanitize_text_field($categories['image'][$i]),
-                'title' => sanitize_text_field($categories['title'][$i]),
-                'link' => sanitize_text_field($categories['link'][$i]),
-            );
-        }
-
-        $input['popular_categories'] = $sanitized_categories;
-    }
-
-
-    return $input;
-}
-
-add_action('admin_enqueue_scripts', 'typesense_enqueue_scripts');
-
-function typesense_enqueue_scripts()
-{
-    wp_enqueue_script('jquery-ui-sortable');
-    wp_enqueue_script('jquery');
-    wp_enqueue_media();
-    wp_enqueue_style('jquery-ui', 'https://ajax.googleapis.com/ajax/libs/jqueryui/1.12.1/themes/smoothness/jquery-ui.css');
-}
-
-
-$options = get_option('typesense_homepage_settings');
-
-$popular_categories = array();
-if (isset($options['typesense_homepage_popular_categories'])) {
-    $popular_categories = json_decode(wp_unslash($options['typesense_homepage_popular_categories']), true);
-}
-
-
-if (!class_exists('Blaze_Wooless_Homepage_Settings_Compatibility')) {
-    class Blaze_Wooless_Homepage_Settings_Compatibility
-    {
-        private static $instance = null;
-
-        public static function get_instance()
-        {
-            if (self::$instance === null) {
-                self::$instance = new self();
-            }
-
-            return self::$instance;
-        }
-
-        public function __construct()
-        {
-            add_filter('blaze_wooless_additional_site_info', array($this, 'add_homepage_settings'), 10, 1);
-        }
-
-        public function add_homepage_settings($additional_settings)
-        {
-            $homepage_settings = get_option('typesense_homepage_settings', array());
-            if (!empty($homepage_settings)) {
-                foreach ($homepage_settings as $setting_name => $setting_value) {
-                    if ($setting_name == 'popular_categories' && is_array($setting_value)) {
-                        foreach ($setting_value as $index => $category) {
-                            $json_category = json_encode($category);
-                            if ($json_category !== false) {
-                                $additional_settings[$setting_name . '_' . $index] = $json_category;
-                            }
-                        }
-                    } else if (!empty($setting_value)) {
-                        $additional_settings[$setting_name] = $setting_value;
-                    }
-                }
-            }
-
-            return $additional_settings;
-        }
-
-    }
-
-    Blaze_Wooless_Homepage_Settings_Compatibility::get_instance();
-}
-=======
 <?php
 
 add_action( 'bwl_setting_menu', 'bwl_setting_menu_homepage', 10 );
@@ -880,5 +428,4 @@
 	}
 
 	Blaze_Wooless_Homepage_Settings_Compatibility::get_instance();
-}
->>>>>>> e46a881d
+}