<?php

namespace BlazeWooless\Settings;

use BlazeWooless\Features\AttributeSettings;
use BlazeWooless\TypesenseClient;

class ProductPageSettings extends BaseSettings {
	private static $instance = null;
	public $tab_key = 'product';
	public $page_label = 'Product Page';

	public static function get_instance() {
		if ( self::$instance === null ) {
			self::$instance = new self( 'wooless_settings_product_page_options' );
		}

		return self::$instance;
	}

	public function settings_callback( $options ) {
		try {
			$this->update_fields( $options );
		} catch (\Throwable $th) {

		}

		$homepage_layout = json_decode( stripslashes( $_POST['homepage_layout'] ), true );

		if ( is_array( $homepage_layout ) ) {
			update_option( 'blaze_wooless_homepage_layout', $homepage_layout );
		}

		if ( isset( $options['description_after_content'] ) ) {
			$options['description_after_content'] = $options['description_after_content'];
		}

		return $options;
	}

	public function settings() {
<<<<<<< HEAD
		$icons                 = [ 
			'select' => 'Select',
			'CiDeliveryTruck' => 'CiDeliveryTruck',
			'CiViewList' => 'CiViewList',
			'FiTruck' => 'FiTruck',
			'FiLock' => 'FiLock',
			'FiPackage' => 'FiPackage',
			'CiCircleInfo' => 'CiCircleInfo',
		];
		$product_page_settings = [ 
=======
		$product_page_settings = array(
>>>>>>> 47198343
			'wooless_settings_product_page_section' => array(
				'label' => 'Product Page',
				'options' => array(
					array(
<<<<<<< HEAD
						'id' => 'information_1_title',
						'label' => 'Information 1 Title',
						'type' => 'text',
						'args' => array( 'description' => 'Set the title for information 1.', ),
					),
					array(
						'id' => 'information_1_content',
						'label' => 'Information 1 Content',
						'type' => 'html',
						'args' => array(
							'description' => 'Set the content for information 1.',
						),
					),
					array(
						'id' => 'information_1_icon',
						'label' => 'Information 1 Icon',
						'type' => 'select',
						'args' => array(
							'options' => $icons,
							'description' => 'Set the icon for information 1',
						),
					),
					array(
						'id' => 'information_2_title',
						'label' => 'Information 2 Title',
						'type' => 'text',
						'args' => array( 'description' => 'Set the title for information 2.', ),
					),
					array(
						'id' => 'information_2_content',
						'label' => 'Information 2 Content',
						'type' => 'html',
						'args' => array( 'description' => 'Set the returns policy content.' ),
					),
					array(
						'id' => 'information_2_icon',
						'label' => 'Information 2 Icon',
						'type' => 'select',
						'args' => array(
							'options' => $icons,
							'description' => 'Set the icon for information 2',
=======
						'id' => 'privacy_policy',
						'label' => 'Privacy Policy',
						'type' => 'html',
						'args' => array(
							'description' => 'Set the privacy policy content.',
						),
					),
					array(
						'id' => 'returns_policy',
						'label' => 'Returns Policy',
						'type' => 'html',
						'args' => array(
							'description' => 'Set the returns policy content.'
>>>>>>> 47198343
						),
					),
					array(
						'id' => 'description_after_content',
						'label' => 'Description After Content',
						'type' => 'html',
<<<<<<< HEAD
						'args' => array( 'description' => 'This will be displayed after the description on all products.' ),
					),
				)
			),
		];
=======
						'args' => array(
							'description' => 'This will be displayed after the description on all products.'
						),
					),
				)
			),
		);
>>>>>>> 47198343

		return apply_filters( 'blaze_wooless_product_page_settings', $product_page_settings );
	}

	public function section_callback() {
		echo '<p>Select which areas of content you wish to display.</p>';
	}

	public function update_fields( $options ) {
<<<<<<< HEAD
		$site_info = TypesenseClient::get_instance()->site_info();

		$site_info->upsert(
			array(
				'id' => '10089551',
				'name' => 'product_page_information_1',
				'value' => json_encode( [ 
					'title' => $options['information_1_title'],
					'icon' => $options['information_1_icon'],
					'content' => $options['information_1_content']
				] ),
				'updated_at' => time(),
			)
		);

		$site_info->upsert(
			array(
				'id' => '10089552',
				'name' => 'product_page_information_2',
				'value' => json_encode( [ 
					'title' => $options['information_2_title'],
					'icon' => $options['information_2_icon'],
					'content' => $options['information_2_content']
				] ),
				'updated_at' => time(),
			)
		);

		$site_info->upsert(
			array(
				'id' => '1000001',
				'name' => 'privacy_policy_content',
				'value' => $options['privacy_policy'],
				'updated_at' => time(),
			)
		);

		$free_shipping_threshold = get_option( 'free_shipping_threshold', '' );
		if ( ! empty( $free_shipping_threshold ) ) {
			$site_info->upsert(
				array(
					'id' => '1000482',
					'name' => 'free_shipping_threshold',
					'value' => json_encode( $free_shipping_threshold ),
					'updated_at' => time(),
				)
			);
=======
		TypesenseClient::get_instance()->site_info()->upsert( [ 
			'id' => '1000001',
			'name' => 'privacy_policy_content',
			'value' => $options['privacy_policy'],
			'updated_at' => time(),
		] );
		TypesenseClient::get_instance()->site_info()->upsert( [ 
			'id' => '1000002',
			'name' => 'returns_policy_content',
			'value' => $options['returns_policy'],
			'updated_at' => time(),
		] );
		TypesenseClient::get_instance()->site_info()->upsert( [ 
			'id' => '1008955',
			'name' => 'description_after_content',
			'value' => $options['description_after_content'],
			'updated_at' => time(),
		] );

		$free_shipping_threshold = get_option( 'free_shipping_threshold', '' );
		if ( ! empty( $free_shipping_threshold ) ) {
			TypesenseClient::get_instance()->site_info()->upsert( [ 
				'id' => '1000482',
				'name' => 'free_shipping_threshold',
				'value' => json_encode( $free_shipping_threshold ),
				'updated_at' => time(),
			] );
>>>>>>> 47198343
		}

		do_action( 'blaze_wooless_save_product_page_settings', $options );
	}

	public function register_hooks() {
		add_action( 'blaze_wooless_after_site_info_sync', array( $this, 'sync_additional_data' ), 10 );
	}

	public function sync_additional_data() {
		$options = $this->get_option();
		$this->update_fields( $options );

		if ( isset( $_POST['free_shipping_threshold'] ) ) {
			update_option( 'free_shipping_threshold', $_POST['free_shipping_threshold'] );
			TypesenseClient::get_instance()->site_info()->upsert( [ 
				'id' => '1000482',
				'name' => 'free_shipping_threshold',
				'value' => json_encode( $_POST['free_shipping_threshold'] ),
				'updated_at' => time(),
			] );
		}
	}

	public function footer_callback() {
		if ( is_plugin_active( 'woocommerce-aelia-currencyswitcher/woocommerce-aelia-currencyswitcher.php' ) ) {
			$available_currencies = \Aelia\WC\CurrencySwitcher\WC_Aelia_Reporting_Manager::get_currencies_from_sales();
		} else {
			$base_currency        = get_woocommerce_currency();
			$available_currencies = [ 
				$base_currency => ''
			];
		}

		$free_shipping_threshold = get_option( 'free_shipping_threshold', [] );
		?>
		<h2>Free Shipping Threshold</h2>
		<table class="form-table" role="presentation">
			<tbody>
				<?php foreach ( $available_currencies as $currency => $value ) : ?>
					<tr>
						<th>
							<?php echo $currency ?>
						</th>
						<td>
							<input type="text" id="free_shipping_threshold_<?php echo $currency ?>"
								name="free_shipping_threshold[<?php echo $currency ?>]"
								value="<?php echo $free_shipping_threshold[ $currency ] ?? ''; ?>">
						</td>
					</tr>
				<?php endforeach; ?>
			</tbody>
		</table>
		<?php
	}
}

ProductPageSettings::get_instance();<|MERGE_RESOLUTION|>--- conflicted
+++ resolved
@@ -39,8 +39,7 @@
 	}
 
 	public function settings() {
-<<<<<<< HEAD
-		$icons                 = [ 
+		$icons                 = array(
 			'select' => 'Select',
 			'CiDeliveryTruck' => 'CiDeliveryTruck',
 			'CiViewList' => 'CiViewList',
@@ -48,16 +47,12 @@
 			'FiLock' => 'FiLock',
 			'FiPackage' => 'FiPackage',
 			'CiCircleInfo' => 'CiCircleInfo',
-		];
+		);
 		$product_page_settings = [ 
-=======
-		$product_page_settings = array(
->>>>>>> 47198343
 			'wooless_settings_product_page_section' => array(
 				'label' => 'Product Page',
 				'options' => array(
 					array(
-<<<<<<< HEAD
 						'id' => 'information_1_title',
 						'label' => 'Information 1 Title',
 						'type' => 'text',
@@ -99,42 +94,17 @@
 						'args' => array(
 							'options' => $icons,
 							'description' => 'Set the icon for information 2',
-=======
-						'id' => 'privacy_policy',
-						'label' => 'Privacy Policy',
-						'type' => 'html',
-						'args' => array(
-							'description' => 'Set the privacy policy content.',
-						),
-					),
-					array(
-						'id' => 'returns_policy',
-						'label' => 'Returns Policy',
-						'type' => 'html',
-						'args' => array(
-							'description' => 'Set the returns policy content.'
->>>>>>> 47198343
 						),
 					),
 					array(
 						'id' => 'description_after_content',
 						'label' => 'Description After Content',
 						'type' => 'html',
-<<<<<<< HEAD
 						'args' => array( 'description' => 'This will be displayed after the description on all products.' ),
 					),
 				)
 			),
 		];
-=======
-						'args' => array(
-							'description' => 'This will be displayed after the description on all products.'
-						),
-					),
-				)
-			),
-		);
->>>>>>> 47198343
 
 		return apply_filters( 'blaze_wooless_product_page_settings', $product_page_settings );
 	}
@@ -144,18 +114,17 @@
 	}
 
 	public function update_fields( $options ) {
-<<<<<<< HEAD
 		$site_info = TypesenseClient::get_instance()->site_info();
 
 		$site_info->upsert(
 			array(
 				'id' => '10089551',
 				'name' => 'product_page_information_1',
-				'value' => json_encode( [ 
+				'value' => json_encode( array(
 					'title' => $options['information_1_title'],
 					'icon' => $options['information_1_icon'],
 					'content' => $options['information_1_content']
-				] ),
+				) ),
 				'updated_at' => time(),
 			)
 		);
@@ -164,11 +133,11 @@
 			array(
 				'id' => '10089552',
 				'name' => 'product_page_information_2',
-				'value' => json_encode( [ 
+				'value' => json_encode( array(
 					'title' => $options['information_2_title'],
 					'icon' => $options['information_2_icon'],
 					'content' => $options['information_2_content']
-				] ),
+				) ),
 				'updated_at' => time(),
 			)
 		);
@@ -192,35 +161,6 @@
 					'updated_at' => time(),
 				)
 			);
-=======
-		TypesenseClient::get_instance()->site_info()->upsert( [ 
-			'id' => '1000001',
-			'name' => 'privacy_policy_content',
-			'value' => $options['privacy_policy'],
-			'updated_at' => time(),
-		] );
-		TypesenseClient::get_instance()->site_info()->upsert( [ 
-			'id' => '1000002',
-			'name' => 'returns_policy_content',
-			'value' => $options['returns_policy'],
-			'updated_at' => time(),
-		] );
-		TypesenseClient::get_instance()->site_info()->upsert( [ 
-			'id' => '1008955',
-			'name' => 'description_after_content',
-			'value' => $options['description_after_content'],
-			'updated_at' => time(),
-		] );
-
-		$free_shipping_threshold = get_option( 'free_shipping_threshold', '' );
-		if ( ! empty( $free_shipping_threshold ) ) {
-			TypesenseClient::get_instance()->site_info()->upsert( [ 
-				'id' => '1000482',
-				'name' => 'free_shipping_threshold',
-				'value' => json_encode( $free_shipping_threshold ),
-				'updated_at' => time(),
-			] );
->>>>>>> 47198343
 		}
 
 		do_action( 'blaze_wooless_save_product_page_settings', $options );
