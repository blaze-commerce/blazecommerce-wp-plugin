--- conflicted
+++ resolved
@@ -49,31 +49,11 @@
 			return $post->ID;
 		}
 
-<<<<<<< HEAD
-
-		if ( ! $post ) {
-			$content = '<!-- wp:generateblocks/container {"uniqueId":"8f65657a","backgroundColor":"#090E1A","isDynamic":true,"blockVersion":4,"display":"flex","justifyContent":"center","spacing":{"paddingTop":"24px","paddingLeft":"24px","paddingRight":"24px","paddingBottom":"24px"}} -->
-=======
-		$content        = '<!-- wp:generateblocks/container {"uniqueId":"8f65657a","backgroundColor":"#090E1A","isDynamic":true,"blockVersion":4,"display":"flex","justifyContent":"center","spacing":{"paddingTop":"24px","paddingLeft":"24px","paddingRight":"24px","paddingBottom":"24px"}} -->
->>>>>>> 5b2dd8fe
+		$content = '<!-- wp:generateblocks/container {"uniqueId":"8f65657a","backgroundColor":"#090E1A","isDynamic":true,"blockVersion":4,"display":"flex","justifyContent":"center","spacing":{"paddingTop":"24px","paddingLeft":"24px","paddingRight":"24px","paddingBottom":"24px"}} -->
 <!-- wp:paragraph {"style":{"color":{"text":"#ffffffcc"},"elements":{"link":{"color":{"text":"#ffffffcc"}}}}} -->
 <p class="has-text-color has-link-color" style="color:#ffffffcc">Built with <a href="https://blazecommerce.io/">Blaze Commerce</a></p>
 <!-- /wp:paragraph -->
 <!-- /wp:generateblocks/container -->';
-<<<<<<< HEAD
-			$default_footer = array(
-				'post_title' => $this->page_label,
-				'post_type' => 'blaze_settings',
-				'post_name' => $this->setting_page_name,
-				'post_category' => array( 0 ),
-				'post_content' => $content,
-			);
-			$post_id = wp_insert_post( $default_footer );
-		} else {
-			$post_id = $post->ID;
-		}
-
-=======
 		$default_footer = array(
 			'post_title' => $this->page_label,
 			'post_type' => 'blaze_settings',
@@ -85,8 +65,7 @@
 		return wp_insert_post( $default_footer );
 	}
 	public function footer_callback() {
-		$post_id   = $this->maybe_save_settings();
->>>>>>> 5b2dd8fe
+		$post_id = $this->maybe_save_settings();
 		$edit_link = get_edit_post_link( $post_id, '&' );
 		wp_redirect( $edit_link );
 	}
