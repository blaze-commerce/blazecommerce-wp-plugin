--- conflicted
+++ resolved
@@ -19,7 +19,6 @@
 		return self::$instance;
 	}
 
-<<<<<<< HEAD
     public function __construct()
     {
         add_action( 'wp_ajax_index_data_to_typesense', array( $this, 'index_data_to_typesense' ) );
@@ -28,13 +27,6 @@
         add_action( 'wp_ajax_login_to_client', array( $this, 'login_to_client' ) );
         add_action( 'wp_ajax_nopriv_login_to_client', array( $this, 'login_to_client' ) );
     }
-=======
-	public function __construct() {
-		add_action( 'wp_ajax_index_data_to_typesense', array( $this, 'index_data_to_typesense' ) );
-		add_action( 'wp_ajax_get_typesense_collections', array( $this, 'get_typesense_collections' ) );
-		add_action( 'wp_ajax_save_typesense_api_key', 'save_typesense_api_key' );
-	}
->>>>>>> e46a881d
 
 	public function get_typesense_collections() {
 		if ( isset( $_POST['api_key'] ) ) {
@@ -69,25 +61,23 @@
 		wp_die();
 	}
 
-<<<<<<< HEAD
-    public function index_data_to_typesense()
-    {
-        $collection_name = !(empty($_POST['collection_name'])) ? $_POST['collection_name'] : '';
-        if ($collection_name == 'products') {
-            Product::get_instance()->index_to_typesense();
-        } else if ($collection_name == 'site_info') {
-            SiteInfo::get_instance()->index_to_typesense();
-        } else if ($collection_name == 'taxonomy') {
-            Taxonomy::get_instance()->index_to_typesense();
-        } else if ($collection_name == 'menu') {
-            Menu::get_instance()->index_to_typesense();
-        } else if ($collection_name == 'page') {
-            Page::get_instance()->index_to_typesense();
-        } else {
-            echo "Collection name not found";
-        }
-        wp_die();
-    }
+	public function index_data_to_typesense() {
+		$collection_name = ! ( empty( $_POST['collection_name'] ) ) ? $_POST['collection_name'] : '';
+		if ( $collection_name == 'products' ) {
+			Product::get_instance()->index_to_typesense();
+		} else if ( $collection_name == 'site_info' ) {
+			SiteInfo::get_instance()->index_to_typesense();
+		} else if ( $collection_name == 'taxonomy' ) {
+			Taxonomy::get_instance()->index_to_typesense();
+		} else if ( $collection_name == 'menu' ) {
+			Menu::get_instance()->index_to_typesense();
+		} else if ( $collection_name == 'page' ) {
+			Page::get_instance()->index_to_typesense();
+		} else {
+			echo "Collection name not found";
+		}
+		wp_die();
+	}
 
 	public function login_to_client()
 	{
@@ -130,23 +120,6 @@
 		}
 
 		curl_close($curl);
-=======
-	public function index_data_to_typesense() {
-		$collection_name = ! ( empty( $_POST['collection_name'] ) ) ? $_POST['collection_name'] : '';
-		if ( $collection_name == 'products' ) {
-			Product::get_instance()->index_to_typesense();
-		} else if ( $collection_name == 'site_info' ) {
-			SiteInfo::get_instance()->index_to_typesense();
-		} else if ( $collection_name == 'taxonomy' ) {
-			Taxonomy::get_instance()->index_to_typesense();
-		} else if ( $collection_name == 'menu' ) {
-			Menu::get_instance()->index_to_typesense();
-		} else if ( $collection_name == 'page' ) {
-			Page::get_instance()->index_to_typesense();
-		} else {
-			echo "Collection name not found";
-		}
->>>>>>> e46a881d
 		wp_die();
 	}
 }
