<?php
namespace BlazeWooless\Collections;

use BlazeWooless\Settings\RegionalSettings;

<<<<<<< HEAD
class SiteInfo extends BaseCollection
{
    private static $instance = null;
    public $collection_name = 'site_info';

    public static function get_instance()
    {
        if ( self::$instance === null ) {
            self::$instance = new self();
        }

        return self::$instance;
    }

    // public function __construct()
    // {
    //     add_action( 'updated_option', array( 'site_info_update' ), 10, 3 );
    // }

    public function index_to_typesense()
    {
        // Fetch the store ID from the saved options
        $wooless_site_id = get_option('store_id');
        $collection_site_info = 'site_info-' . $wooless_site_id;
        //Indexing Site Info
        try {
            // Delete the existing 'site_info' collection (if it exists)
            try {
                $this->drop_collection();
            } catch (\Exception $e) {
                // Don't error out if the collection was not found
            }
            // Create the 'site_info' collection with the required schema
            $this->create_collection(
                array(
                    'name' => $collection_site_info,
                    'fields' => array(
                        array( 'name' => 'name', 'type' => 'string' ),
                        array( 'name' => '.*', 'type' => 'string*' ),
                        array( 'name' => 'updated_at', 'type' => 'int64' ),
                    ),
                    'default_sorting_field' => 'updated_at',
                ),
            );

            $update_at = time();

            $datas = array(
                array(
                    'name' => 'site_title',
                    'value' => get_bloginfo('name'),
                ),
                array(
                    'name' => 'Site_tagline',
                    'value' => get_bloginfo('description'),
                ),
                array(
                    'name' => 'stock_display_format',
                    'value' => $this->get_stock_display_format(),
                ),
                array(
                    'name' => 'product_attributes',
                    'value' => $this->get_product_attributes(),
                ),
                array(
                    'name' => 'permalink_structure',
                    'value' => $this->get_permalink_structure(),
                ),
                array(
                    'name' => 'reviews_plugin',
                    'value' => $this->get_active_reviews_plugin(),
                ),
                array(
                    'name' => 'payment_methods',
                    'value' => $this->get_available_payment_methods(),
                ),
                array(
                    'name' => 'time_format',
                    'value' => get_option('time_format'),
                ),
                array(
                    'name' => 'search_engine',
                    'value' => get_option('blog_public'),
                ),
                array(
                    'name' => 'site_id',
                    'value' => strval( get_current_blog_id() ),
                ),
                array(
                    'name' => 'wordpress_address_url',
                    'value' => get_site_url(),
                ),
                array(
                    'name' => 'admin_email_address',
                    'value' => get_option('admin_email'),
                    'updated_at' => intval( get_option('admin_email_last_updated', $update_at) ),
                ),
                array(
                    'name' => 'language',
                    'value' => get_locale(),
                    'updated_at' => intval( get_option('locale_last_updated', $update_at) ),
                ),
                array(
                    'name' => 'time_zone',
                    'value' => date_default_timezone_get(),
                    'updated_at' => intval( get_option('timezone_last_updated', $update_at) ),
                ),
                array(
                    'name' => 'date_format',
                    'value' => get_option('date_format'),
                    'updated_at' => intval( get_option('date_format_last_updated', $update_at) ),
                ),
                array(
                    'name' => 'woocommerce_calc_taxes',
                    'value' => get_option( 'woocommerce_calc_taxes', 'no' ),
                ),
                array(
                    'name' => 'woocommerce_prices_include_tax',
                    'value' => get_option( 'woocommerce_prices_include_tax', 'no' ),
                ),
            );

            $datas[] = $this->site_logo_settings();
            $datas[] = $this->store_notice_settings();
            $datas[] = $this->favicon_settings();

            foreach ( $datas as $data ) {
                if ( ! isset( $data['updated_at'] ) ) {
                    $data['updated_at'] = $update_at;
                }

                if ( is_array( $data['value'] ) ) {
                    $data['value'] = json_encode( $data['value'] );
                }

                $response = $this->create( $data );
            }

            unset($datas);

            // Get the favicon last updated timestamp
            // if ($site_icon_id) {
            //     $favicon_updated_at = strtotime(get_the_modified_date('Y-m-d H:i:s', $site_icon_id));
            // } else {
            //     $favicon_updated_at = 0;
            // }
    
    
            //admin email
            // function my_admin_email_updated_callback($old_value, $new_value, $option)
            // {
            //     update_option('admin_email_last_updated', time());
            // }
            // add_action('update_option_admin_email', 'my_admin_email_updated_callback', 10, 3);
    
            // add_action('update_option_admin_email', 'my_admin_email_updated_callback', 10, 3);

            //language
            // function my_locale_updated_callback($old_value, $new_value, $option)
            // {
            //     update_option('locale_last_updated', time());
            // }
            // add_action('update_option_WPLANG', 'my_locale_updated_callback', 10, 3);
            //timezone
            // function my_timezone_updated_callback($old_value, $new_value, $option)
            // {
            //     update_option('timezone_last_updated', time());
            // }
            // add_action('update_option_timezone_string', 'my_timezone_updated_callback', 10, 3);

            //Date format
            // function my_date_format_updated_callback($old_value, $new_value, $option)
            // {
            //     update_option('date_format_last_updated', time());
            // }
            // add_action('update_option_date_format', 'my_date_format_updated_callback', 10, 3);
    
            $initial_additional_data = array();
            
            $site_currency = get_woocommerce_currency();
            $base_currency = \RegionalDataHelper::$currency_country_map[ $site_currency ];
            $currencies = array(
                'countries' => [$base_currency],
                'baseCountry' => $base_currency,
                'currency' => $site_currency,
                'symbol' => html_entity_decode(get_woocommerce_currency_symbol( $site_currency )),
                'symbolPosition'  => get_option( 'woocommerce_currency_pos' ),
                'thousandSeparator' => get_option( 'woocommerce_price_thousand_sep' ),
                'decimalSeparator'  => get_option( 'woocommerce_price_decimal_sep' ),
                'precision' => wc_get_price_decimals(),
                'default' => true,
            );
            $initial_additional_data['currencies'] = array( $currencies );
            $initial_additional_data['regions'] = RegionalSettings::get_selected_regions();
    
            $additional_data = apply_filters('blaze_wooless_additional_site_info', $initial_additional_data);
            foreach ($additional_data as $key => $value) {
                if (empty($value)) {
                    continue;
                }
    
                if ( is_array( $value ) ) {
                    $value = json_encode( $value );
                } else if ($key == 'popular_categories') {
                    $value = json_decode($value, true);
                }
    
                $this->create([
                    'name' => $key,
                    'value' => $value,
                    'updated_at' => time(),
                ]);
            }

            unset($additional_data);
    
            do_action( 'blaze_wooless_after_site_info_sync' );
    
            echo "Site info added successfully!";
        } catch (\Exception $e) {
            echo $e->getMessage();
        }
    
    }

    public function get_stock_display_format()
    {
        // Get WooCommerce stock settings
        $manage_stock = get_option('woocommerce_manage_stock'); // 'yes' or 'no'
        $stock_format = get_option('woocommerce_stock_format'); // 'always', 'never', or 'low_amount'

        // If stock management is disabled, the stock display format will be empty
        if ($manage_stock === 'no') {
            return '';
        }

        return $stock_format;
    }

    public function get_product_attributes()
    {
        // TODO: Make that it will get the variants present on woocommerce
        // Prepare the product attributes
        $product_attributes = [
            ["name" => "size", "type" => "select"],
            ["name" => "color", "type" => "swatch"],
            ["name" => "style", "type" => "image"]
        ];

        // Convert the attributes to a JSON string
        return $product_attributes;
    }

    public function get_permalink_structure()
    {
        $permalink_structure = get_option('woocommerce_permalinks');
        $product_base = $permalink_structure['product_base'] ?: '';

        // If the product base does not start with a slash, add one
        if ($product_base && $product_base[0] !== '/') {
            $product_base = '/' . $product_base;
        }

        $category_base = get_option('category_base', 'category');
        $tag_base = get_option('tag_base', 'tag');
        $base_permalink_structure = get_option('permalink_structure');

        return array(
            'product' => $product_base . '/%postname%',
            'category' => '/' . $category_base . '/%categoryname%',
            'tag' => '/' . $tag_base . '/%tagname%',
            'base' => $base_permalink_structure . '/%postname%',
            'posts' => '/blog/%postname%',
            'pages' => $base_permalink_structure . '/%pagename%',
        );
    }

    public function get_active_reviews_plugin()
    {
        global $wpdb;
    
        // Fetch the 'active_plugins' option from the WordPress options table
        $active_plugins_serialized = $wpdb->get_var("SELECT option_value FROM " . $wpdb->options . " WHERE option_name = 'active_plugins'");
        $active_plugins = unserialize($active_plugins_serialized);

        // List of known review plugin slugs
        $review_plugin_slugs = array(
            'reviewscouk-for-woocommerce',
            'wp-review',
            'wp-product-review-lite',
            'all-in-one-schemaorg-rich-snippets',
            'site-reviews',
            'ultimate-reviews',
            'taqyeem',
            'author-hreview',
            'rich-reviews',
            'customer-reviews-for-woocommerce',
            'reviewer',
            'yelp-widget-pro',
            'testimonials-widget',
            'google-reviews-widget',
            'reviewer-plugin',
            'wp-customer-reviews',
            'starcat-reviews',
            'trustpilot-reviews',
            'tripadvisor-reviews',
            'facebook-reviews-pro',
            'wp-reviews',
            'multi-rating-pro',
        );
        
        // Filter the active plugins by the known review plugin slugs
        $filtered_plugins = array_filter($active_plugins, function ($plugin) use ($review_plugin_slugs) {
            foreach ($review_plugin_slugs as $slug) {
                if (strpos($plugin, $slug) !== false) {
                    return true;
                }
            }
            return false;
        });

        // Extract the plugin directory names
        $filtered_plugin_directories = array_map(function ($plugin) {
            return dirname($plugin);
        }, $filtered_plugins);

        // Convert the filtered plugin directory names array to a string
        return implode(', ', $filtered_plugin_directories);
    }

    public function get_available_payment_methods()
    {
        $available_gateways = \WC()->payment_gateways->get_available_payment_gateways();
        return array_map( function($gateway) {
            return $gateway->id;
        }, $available_gateways);
    }

    public function site_logo_settings()
    {
        $logo_id = get_theme_mod('custom_logo');
        $logo_image = wp_get_attachment_image_src($logo_id, 'full');
        $logo_metadata = wp_get_attachment_metadata($logo_id);
        $logo_updated_at = isset($logo_metadata['file']) ? strtotime(date("Y-m-d H:i:s", filemtime(get_attached_file($logo_id)))) : null;

        return array(
            'name' => 'site_logo',
            'value' => $logo_image ? $logo_image[0] : '',
            'updated_at' => $logo_updated_at,
        );
    }

    public function store_notice_settings()
    {
        global $wpdb;

        $store_notice = get_option('woocommerce_demo_store_notice');
        $store_notice_updated_at = $wpdb->get_var("SELECT UNIX_TIMESTAMP(option_value) FROM {$wpdb->options} WHERE option_name = '_transient_timeout_woocommerce_demo_store_notice'") ?: time();
        
        return array(
            'name' => 'store_notice',
            'value' => $store_notice,
            'updated_at' => intval($store_notice_updated_at),
        );
    }

    public function favicon_settings()
    {
        $site_icon_id = get_option('site_icon');
        $favicon_url = $site_icon_id ? wp_get_attachment_image_url($site_icon_id, 'full') : '';

        if ($site_icon_id) {
            $favicon_updated_at = strtotime( get_the_modified_date('Y-m-d H:i:s', $site_icon_id) );
        } else {
            $favicon_updated_at = 0;
        }

        return array(
            'name' => 'favicon',
            'value' => $favicon_url,
            'updated_at' => intval( $favicon_updated_at ),
        );
    }

    // Function to be called when an option is updated
    // public function site_info_update($option_name, $old_value, $new_value)
    // {
    //     // Array of target General Settings options
    //     $target_settings = array(
    //         'blogname',
    //         'blogdescription',
    //         'siteurl',
    //         'home',
    //         'admin_email',
    //         'users_can_register',
    //         'default_role',
    //         'timezone_string',
    //         'date_format',
    //         'time_format',
    //         'start_of_week',
    //         'WPLANG',
    //         'woocommerce_demo_store',
    //     );

    //     // Check if the updated option is in the array of target settings
    //     if (in_array($option_name, $target_settings)) {
    //         $this->site_info_index_to_typesense();
    //     }
    // }
=======
class SiteInfo extends BaseCollection {
	private static $instance = null;
	public $collection_name = 'site_info';

	public static function get_instance() {
		if ( self::$instance === null ) {
			self::$instance = new self();
		}

		return self::$instance;
	}

	// public function __construct()
	// {
	//     add_action( 'updated_option', array( 'site_info_update' ), 10, 3 );
	// }

	public function index_to_typesense() {
		// Fetch the store ID from the saved options
		$wooless_site_id      = get_option( 'store_id' );
		$collection_site_info = 'site_info-' . $wooless_site_id;
		//Indexing Site Info
		try {
			// Delete the existing 'site_info' collection (if it exists)
			try {
				$this->drop_collection();
			} catch (\Exception $e) {
				// Don't error out if the collection was not found
			}
			// Create the 'site_info' collection with the required schema
			$this->create_collection(
				array(
					'name' => $collection_site_info,
					'fields' => array(
						array( 'name' => 'name', 'type' => 'string' ),
						array( 'name' => '.*', 'type' => 'string*' ),
						array( 'name' => 'updated_at', 'type' => 'int64' ),
					),
					'default_sorting_field' => 'updated_at',
				),
			);

			$update_at = time();

			$datas = array(
				array(
					'name' => 'site_title',
					'value' => get_bloginfo( 'name' ),
				),
				array(
					'name' => 'Site_tagline',
					'value' => get_bloginfo( 'description' ),
				),
				array(
					'name' => 'stock_display_format',
					'value' => $this->get_stock_display_format(),
				),
				array(
					'name' => 'product_attributes',
					'value' => $this->get_product_attributes(),
				),
				array(
					'name' => 'permalink_structure',
					'value' => $this->get_permalink_structure(),
				),
				array(
					'name' => 'reviews_plugin',
					'value' => $this->get_active_reviews_plugin(),
				),
				array(
					'name' => 'payment_methods',
					'value' => $this->get_available_payment_methods(),
				),
				array(
					'name' => 'time_format',
					'value' => get_option( 'time_format' ),
				),
				array(
					'name' => 'search_engine',
					'value' => get_option( 'blog_public' ),
				),
				array(
					'name' => 'site_id',
					'value' => strval( get_current_blog_id() ),
				),
				array(
					'name' => 'wordpress_address_url',
					'value' => get_site_url(),
				),
				array(
					'name' => 'admin_email_address',
					'value' => get_option( 'admin_email' ),
					'updated_at' => intval( get_option( 'admin_email_last_updated', $update_at ) ),
				),
				array(
					'name' => 'language',
					'value' => get_locale(),
					'updated_at' => intval( get_option( 'locale_last_updated', $update_at ) ),
				),
				array(
					'name' => 'time_zone',
					'value' => date_default_timezone_get(),
					'updated_at' => intval( get_option( 'timezone_last_updated', $update_at ) ),
				),
				array(
					'name' => 'date_format',
					'value' => get_option( 'date_format' ),
					'updated_at' => intval( get_option( 'date_format_last_updated', $update_at ) ),
				),
				array(
					'name' => 'woocommerce_calc_taxes',
					'value' => get_option( 'woocommerce_calc_taxes', 'no' ),
				),
				array(
					'name' => 'woocommerce_prices_include_tax',
					'value' => get_option( 'woocommerce_prices_include_tax', 'no' ),
				),
			);

			$datas[] = $this->site_logo_settings();
			$datas[] = $this->store_notice_settings();
			$datas[] = $this->favicon_settings();

			foreach ( $datas as $data ) {
				if ( ! isset( $data['updated_at'] ) ) {
					$data['updated_at'] = $update_at;
				}

				if ( is_array( $data['value'] ) ) {
					$data['value'] = json_encode( $data['value'] );
				}

				$response = $this->create( $data );
			}

			unset( $datas );

			// Get the favicon last updated timestamp
			// if ($site_icon_id) {
			//     $favicon_updated_at = strtotime(get_the_modified_date('Y-m-d H:i:s', $site_icon_id));
			// } else {
			//     $favicon_updated_at = 0;
			// }


			//admin email
			// function my_admin_email_updated_callback($old_value, $new_value, $option)
			// {
			//     update_option('admin_email_last_updated', time());
			// }
			// add_action('update_option_admin_email', 'my_admin_email_updated_callback', 10, 3);

			// add_action('update_option_admin_email', 'my_admin_email_updated_callback', 10, 3);

			//language
			// function my_locale_updated_callback($old_value, $new_value, $option)
			// {
			//     update_option('locale_last_updated', time());
			// }
			// add_action('update_option_WPLANG', 'my_locale_updated_callback', 10, 3);
			//timezone
			// function my_timezone_updated_callback($old_value, $new_value, $option)
			// {
			//     update_option('timezone_last_updated', time());
			// }
			// add_action('update_option_timezone_string', 'my_timezone_updated_callback', 10, 3);

			//Date format
			// function my_date_format_updated_callback($old_value, $new_value, $option)
			// {
			//     update_option('date_format_last_updated', time());
			// }
			// add_action('update_option_date_format', 'my_date_format_updated_callback', 10, 3);

			$homepage_data = apply_filters( 'blaze_wooless_additional_homepage_info', array() );
			foreach ( $homepage_data as $key => $value ) {
				if ( empty( $value ) ) {
					continue;
				}

				// If it's 'popular_categories', decode it from a JSON string
				if ( $key == 'popular_categories' ) {
					$value = json_decode( $value, true );
				}

				$this->create( [ 
					'name' => $key,
					'value' => (string) $value,
					'updated_at' => time(),
				] );
			}

			unset( $homepage_data );

			$site_messages_data = apply_filters( 'blaze_wooless_additional_site_info_message', array() );
			foreach ( $site_messages_data as $key => $value ) {
				if ( empty( $value ) ) {
					continue;
				}

				$this->create( [ 
					'name' => $key,
					'value' => $value,
					'updated_at' => time(),
				] );
			}

			unset( $site_messages_data );

			$initial_additional_data = array();

			$site_currency                         = get_woocommerce_currency();
			$base_currency                         = \RegionalDataHelper::$currency_country_map[ $site_currency ];
			$currencies                            = array(
				'countries' => [ $base_currency ],
				'baseCountry' => $base_currency,
				'currency' => $site_currency,
				'symbol' => html_entity_decode( get_woocommerce_currency_symbol( $site_currency ) ),
				'symbolPosition' => get_option( 'woocommerce_currency_pos' ),
				'thousandSeparator' => get_option( 'woocommerce_price_thousand_sep' ),
				'decimalSeparator' => get_option( 'woocommerce_price_decimal_sep' ),
				'precision' => wc_get_price_decimals(),
				'default' => true,
			);
			$initial_additional_data['currencies'] = array( $currencies );
			$initial_additional_data['regions']    = RegionalSettings::get_selected_regions();

			$additional_data = apply_filters( 'blaze_wooless_additional_site_info', $initial_additional_data );
			foreach ( $additional_data as $key => $value ) {
				if ( empty( $value ) ) {
					continue;
				}

				if ( is_array( $value ) ) {
					$value = json_encode( $value );
				}

				$this->create( [ 
					'name' => $key,
					'value' => $value,
					'updated_at' => time(),
				] );
			}

			unset( $additional_data );

			$homepage_seo_settings = apply_filters( 'blaze_wooless_additional_homepage_seo_info', array() );
			foreach ( $homepage_seo_settings as $key => $value ) {
				if ( empty( $value ) ) {
					continue;
				}

				$this->create( [ 
					'name' => $key,
					'value' => $value,
					'updated_at' => time(),
				] );
			}

			$woographql_settings = apply_filters( 'blaze_wooless_additional_graphql_info', array() );
			foreach ( $woographql_settings as $key => $value ) {
				if ( empty( $value ) ) {
					continue;
				}

				$this->create( [ 
					'name' => $key,
					'value' => $value,
					'updated_at' => time(),
				] );
			}

			$woocommerce_afterpay_settings = apply_filters( 'blaze_wooless_woocommerce_afterpay_settings', array() );
			foreach ( $woocommerce_afterpay_settings as $key => $value ) {
				if ( empty( $value ) ) {
					continue;
				}

				$this->create( [ 
					'name' => $key,
					'value' => $value,
					'updated_at' => time(),
				] );
			}

			$gift_card_info = apply_filters( 'blaze_commerce_giftcard_info', array() );
			foreach ( $gift_card_info as $key => $value ) {
				if ( empty( $value ) ) {
					continue;
				}

				$this->create( [ 
					'name' => $key,
					'value' => $value,
					'updated_at' => time(),
				] );
			}

			do_action( 'blaze_wooless_after_site_info_sync' );

			echo "Site info added successfully!";
		} catch (\Exception $e) {
			echo $e->getMessage();
		}

	}

	public function get_stock_display_format() {
		// Get WooCommerce stock settings
		$manage_stock = get_option( 'woocommerce_manage_stock' ); // 'yes' or 'no'
		$stock_format = get_option( 'woocommerce_stock_format' ); // 'always', 'never', or 'low_amount'

		// If stock management is disabled, the stock display format will be empty
		if ( $manage_stock === 'no' ) {
			return '';
		}

		return $stock_format;
	}

	public function get_product_attributes() {
		// TODO: Make that it will get the variants present on woocommerce
		// Prepare the product attributes
		$product_attributes = [ 
			[ "name" => "size", "type" => "select" ],
			[ "name" => "color", "type" => "swatch" ],
			[ "name" => "style", "type" => "image" ]
		];

		// Convert the attributes to a JSON string
		return $product_attributes;
	}

	public function get_permalink_structure() {
		$permalink_structure = get_option( 'woocommerce_permalinks' );
		$product_base        = $permalink_structure['product_base'] ?: '';

		// If the product base does not start with a slash, add one
		if ( $product_base && $product_base[0] !== '/' ) {
			$product_base = '/' . $product_base;
		}

		$category_base            = get_option( 'category_base', 'category' );
		$tag_base                 = get_option( 'tag_base', 'tag' );
		$base_permalink_structure = get_option( 'permalink_structure' );

		return array(
			'product' => $product_base . '/%postname%',
			'category' => '/' . $category_base . '/%categoryname%',
			'tag' => '/' . $tag_base . '/%tagname%',
			'base' => $base_permalink_structure . '/%postname%',
			'posts' => '/blog/%postname%',
			'pages' => $base_permalink_structure . '/%pagename%',
		);
	}

	public function get_active_reviews_plugin() {
		global $wpdb;

		// Fetch the 'active_plugins' option from the WordPress options table
		$active_plugins_serialized = $wpdb->get_var( "SELECT option_value FROM " . $wpdb->options . " WHERE option_name = 'active_plugins'" );
		$active_plugins            = unserialize( $active_plugins_serialized );

		// List of known review plugin slugs
		$review_plugin_slugs = array(
			'reviewscouk-for-woocommerce',
			'wp-review',
			'wp-product-review-lite',
			'all-in-one-schemaorg-rich-snippets',
			'site-reviews',
			'ultimate-reviews',
			'taqyeem',
			'author-hreview',
			'rich-reviews',
			'customer-reviews-for-woocommerce',
			'reviewer',
			'yelp-widget-pro',
			'testimonials-widget',
			'google-reviews-widget',
			'reviewer-plugin',
			'wp-customer-reviews',
			'starcat-reviews',
			'trustpilot-reviews',
			'tripadvisor-reviews',
			'facebook-reviews-pro',
			'wp-reviews',
			'multi-rating-pro',
		);

		// Filter the active plugins by the known review plugin slugs
		$filtered_plugins = array_filter( $active_plugins, function ($plugin) use ($review_plugin_slugs) {
			foreach ( $review_plugin_slugs as $slug ) {
				if ( strpos( $plugin, $slug ) !== false ) {
					return true;
				}
			}
			return false;
		} );

		// Extract the plugin directory names
		$filtered_plugin_directories = array_map( function ($plugin) {
			return dirname( $plugin );
		}, $filtered_plugins );

		// Convert the filtered plugin directory names array to a string
		return implode( ', ', $filtered_plugin_directories );
	}

	public function get_available_payment_methods() {
		$available_gateways = \WC()->payment_gateways->get_available_payment_gateways();
		return array_map( function ($gateway) {
			return $gateway->id;
		}, $available_gateways );
	}

	public function site_logo_settings() {
		$logo_id         = get_theme_mod( 'custom_logo' );
		$logo_image      = wp_get_attachment_image_src( $logo_id, 'full' );
		$logo_metadata   = wp_get_attachment_metadata( $logo_id );
		$logo_updated_at = isset( $logo_metadata['file'] ) ? strtotime( date( "Y-m-d H:i:s", filemtime( get_attached_file( $logo_id ) ) ) ) : null;

		return array(
			'name' => 'site_logo',
			'value' => $logo_image ? $logo_image[0] : '',
			'updated_at' => $logo_updated_at,
		);
	}

	public function store_notice_settings() {
		global $wpdb;

		$store_notice            = get_option( 'woocommerce_demo_store_notice' );
		$store_notice_updated_at = $wpdb->get_var( "SELECT UNIX_TIMESTAMP(option_value) FROM {$wpdb->options} WHERE option_name = '_transient_timeout_woocommerce_demo_store_notice'" ) ?: time();

		return array(
			'name' => 'store_notice',
			'value' => $store_notice,
			'updated_at' => intval( $store_notice_updated_at ),
		);
	}

	public function favicon_settings() {
		$site_icon_id = get_option( 'site_icon' );
		$favicon_url  = $site_icon_id ? wp_get_attachment_image_url( $site_icon_id, 'full' ) : '';

		if ( $site_icon_id ) {
			$favicon_updated_at = strtotime( get_the_modified_date( 'Y-m-d H:i:s', $site_icon_id ) );
		} else {
			$favicon_updated_at = 0;
		}

		return array(
			'name' => 'favicon',
			'value' => $favicon_url,
			'updated_at' => intval( $favicon_updated_at ),
		);
	}

	// Function to be called when an option is updated
	// public function site_info_update($option_name, $old_value, $new_value)
	// {
	//     // Array of target General Settings options
	//     $target_settings = array(
	//         'blogname',
	//         'blogdescription',
	//         'siteurl',
	//         'home',
	//         'admin_email',
	//         'users_can_register',
	//         'default_role',
	//         'timezone_string',
	//         'date_format',
	//         'time_format',
	//         'start_of_week',
	//         'WPLANG',
	//         'woocommerce_demo_store',
	//     );

	//     // Check if the updated option is in the array of target settings
	//     if (in_array($option_name, $target_settings)) {
	//         $this->site_info_index_to_typesense();
	//     }
	// }
>>>>>>> 70cec7c1
}<|MERGE_RESOLUTION|>--- conflicted
+++ resolved
@@ -3,417 +3,6 @@
 
 use BlazeWooless\Settings\RegionalSettings;
 
-<<<<<<< HEAD
-class SiteInfo extends BaseCollection
-{
-    private static $instance = null;
-    public $collection_name = 'site_info';
-
-    public static function get_instance()
-    {
-        if ( self::$instance === null ) {
-            self::$instance = new self();
-        }
-
-        return self::$instance;
-    }
-
-    // public function __construct()
-    // {
-    //     add_action( 'updated_option', array( 'site_info_update' ), 10, 3 );
-    // }
-
-    public function index_to_typesense()
-    {
-        // Fetch the store ID from the saved options
-        $wooless_site_id = get_option('store_id');
-        $collection_site_info = 'site_info-' . $wooless_site_id;
-        //Indexing Site Info
-        try {
-            // Delete the existing 'site_info' collection (if it exists)
-            try {
-                $this->drop_collection();
-            } catch (\Exception $e) {
-                // Don't error out if the collection was not found
-            }
-            // Create the 'site_info' collection with the required schema
-            $this->create_collection(
-                array(
-                    'name' => $collection_site_info,
-                    'fields' => array(
-                        array( 'name' => 'name', 'type' => 'string' ),
-                        array( 'name' => '.*', 'type' => 'string*' ),
-                        array( 'name' => 'updated_at', 'type' => 'int64' ),
-                    ),
-                    'default_sorting_field' => 'updated_at',
-                ),
-            );
-
-            $update_at = time();
-
-            $datas = array(
-                array(
-                    'name' => 'site_title',
-                    'value' => get_bloginfo('name'),
-                ),
-                array(
-                    'name' => 'Site_tagline',
-                    'value' => get_bloginfo('description'),
-                ),
-                array(
-                    'name' => 'stock_display_format',
-                    'value' => $this->get_stock_display_format(),
-                ),
-                array(
-                    'name' => 'product_attributes',
-                    'value' => $this->get_product_attributes(),
-                ),
-                array(
-                    'name' => 'permalink_structure',
-                    'value' => $this->get_permalink_structure(),
-                ),
-                array(
-                    'name' => 'reviews_plugin',
-                    'value' => $this->get_active_reviews_plugin(),
-                ),
-                array(
-                    'name' => 'payment_methods',
-                    'value' => $this->get_available_payment_methods(),
-                ),
-                array(
-                    'name' => 'time_format',
-                    'value' => get_option('time_format'),
-                ),
-                array(
-                    'name' => 'search_engine',
-                    'value' => get_option('blog_public'),
-                ),
-                array(
-                    'name' => 'site_id',
-                    'value' => strval( get_current_blog_id() ),
-                ),
-                array(
-                    'name' => 'wordpress_address_url',
-                    'value' => get_site_url(),
-                ),
-                array(
-                    'name' => 'admin_email_address',
-                    'value' => get_option('admin_email'),
-                    'updated_at' => intval( get_option('admin_email_last_updated', $update_at) ),
-                ),
-                array(
-                    'name' => 'language',
-                    'value' => get_locale(),
-                    'updated_at' => intval( get_option('locale_last_updated', $update_at) ),
-                ),
-                array(
-                    'name' => 'time_zone',
-                    'value' => date_default_timezone_get(),
-                    'updated_at' => intval( get_option('timezone_last_updated', $update_at) ),
-                ),
-                array(
-                    'name' => 'date_format',
-                    'value' => get_option('date_format'),
-                    'updated_at' => intval( get_option('date_format_last_updated', $update_at) ),
-                ),
-                array(
-                    'name' => 'woocommerce_calc_taxes',
-                    'value' => get_option( 'woocommerce_calc_taxes', 'no' ),
-                ),
-                array(
-                    'name' => 'woocommerce_prices_include_tax',
-                    'value' => get_option( 'woocommerce_prices_include_tax', 'no' ),
-                ),
-            );
-
-            $datas[] = $this->site_logo_settings();
-            $datas[] = $this->store_notice_settings();
-            $datas[] = $this->favicon_settings();
-
-            foreach ( $datas as $data ) {
-                if ( ! isset( $data['updated_at'] ) ) {
-                    $data['updated_at'] = $update_at;
-                }
-
-                if ( is_array( $data['value'] ) ) {
-                    $data['value'] = json_encode( $data['value'] );
-                }
-
-                $response = $this->create( $data );
-            }
-
-            unset($datas);
-
-            // Get the favicon last updated timestamp
-            // if ($site_icon_id) {
-            //     $favicon_updated_at = strtotime(get_the_modified_date('Y-m-d H:i:s', $site_icon_id));
-            // } else {
-            //     $favicon_updated_at = 0;
-            // }
-    
-    
-            //admin email
-            // function my_admin_email_updated_callback($old_value, $new_value, $option)
-            // {
-            //     update_option('admin_email_last_updated', time());
-            // }
-            // add_action('update_option_admin_email', 'my_admin_email_updated_callback', 10, 3);
-    
-            // add_action('update_option_admin_email', 'my_admin_email_updated_callback', 10, 3);
-
-            //language
-            // function my_locale_updated_callback($old_value, $new_value, $option)
-            // {
-            //     update_option('locale_last_updated', time());
-            // }
-            // add_action('update_option_WPLANG', 'my_locale_updated_callback', 10, 3);
-            //timezone
-            // function my_timezone_updated_callback($old_value, $new_value, $option)
-            // {
-            //     update_option('timezone_last_updated', time());
-            // }
-            // add_action('update_option_timezone_string', 'my_timezone_updated_callback', 10, 3);
-
-            //Date format
-            // function my_date_format_updated_callback($old_value, $new_value, $option)
-            // {
-            //     update_option('date_format_last_updated', time());
-            // }
-            // add_action('update_option_date_format', 'my_date_format_updated_callback', 10, 3);
-    
-            $initial_additional_data = array();
-            
-            $site_currency = get_woocommerce_currency();
-            $base_currency = \RegionalDataHelper::$currency_country_map[ $site_currency ];
-            $currencies = array(
-                'countries' => [$base_currency],
-                'baseCountry' => $base_currency,
-                'currency' => $site_currency,
-                'symbol' => html_entity_decode(get_woocommerce_currency_symbol( $site_currency )),
-                'symbolPosition'  => get_option( 'woocommerce_currency_pos' ),
-                'thousandSeparator' => get_option( 'woocommerce_price_thousand_sep' ),
-                'decimalSeparator'  => get_option( 'woocommerce_price_decimal_sep' ),
-                'precision' => wc_get_price_decimals(),
-                'default' => true,
-            );
-            $initial_additional_data['currencies'] = array( $currencies );
-            $initial_additional_data['regions'] = RegionalSettings::get_selected_regions();
-    
-            $additional_data = apply_filters('blaze_wooless_additional_site_info', $initial_additional_data);
-            foreach ($additional_data as $key => $value) {
-                if (empty($value)) {
-                    continue;
-                }
-    
-                if ( is_array( $value ) ) {
-                    $value = json_encode( $value );
-                } else if ($key == 'popular_categories') {
-                    $value = json_decode($value, true);
-                }
-    
-                $this->create([
-                    'name' => $key,
-                    'value' => $value,
-                    'updated_at' => time(),
-                ]);
-            }
-
-            unset($additional_data);
-    
-            do_action( 'blaze_wooless_after_site_info_sync' );
-    
-            echo "Site info added successfully!";
-        } catch (\Exception $e) {
-            echo $e->getMessage();
-        }
-    
-    }
-
-    public function get_stock_display_format()
-    {
-        // Get WooCommerce stock settings
-        $manage_stock = get_option('woocommerce_manage_stock'); // 'yes' or 'no'
-        $stock_format = get_option('woocommerce_stock_format'); // 'always', 'never', or 'low_amount'
-
-        // If stock management is disabled, the stock display format will be empty
-        if ($manage_stock === 'no') {
-            return '';
-        }
-
-        return $stock_format;
-    }
-
-    public function get_product_attributes()
-    {
-        // TODO: Make that it will get the variants present on woocommerce
-        // Prepare the product attributes
-        $product_attributes = [
-            ["name" => "size", "type" => "select"],
-            ["name" => "color", "type" => "swatch"],
-            ["name" => "style", "type" => "image"]
-        ];
-
-        // Convert the attributes to a JSON string
-        return $product_attributes;
-    }
-
-    public function get_permalink_structure()
-    {
-        $permalink_structure = get_option('woocommerce_permalinks');
-        $product_base = $permalink_structure['product_base'] ?: '';
-
-        // If the product base does not start with a slash, add one
-        if ($product_base && $product_base[0] !== '/') {
-            $product_base = '/' . $product_base;
-        }
-
-        $category_base = get_option('category_base', 'category');
-        $tag_base = get_option('tag_base', 'tag');
-        $base_permalink_structure = get_option('permalink_structure');
-
-        return array(
-            'product' => $product_base . '/%postname%',
-            'category' => '/' . $category_base . '/%categoryname%',
-            'tag' => '/' . $tag_base . '/%tagname%',
-            'base' => $base_permalink_structure . '/%postname%',
-            'posts' => '/blog/%postname%',
-            'pages' => $base_permalink_structure . '/%pagename%',
-        );
-    }
-
-    public function get_active_reviews_plugin()
-    {
-        global $wpdb;
-    
-        // Fetch the 'active_plugins' option from the WordPress options table
-        $active_plugins_serialized = $wpdb->get_var("SELECT option_value FROM " . $wpdb->options . " WHERE option_name = 'active_plugins'");
-        $active_plugins = unserialize($active_plugins_serialized);
-
-        // List of known review plugin slugs
-        $review_plugin_slugs = array(
-            'reviewscouk-for-woocommerce',
-            'wp-review',
-            'wp-product-review-lite',
-            'all-in-one-schemaorg-rich-snippets',
-            'site-reviews',
-            'ultimate-reviews',
-            'taqyeem',
-            'author-hreview',
-            'rich-reviews',
-            'customer-reviews-for-woocommerce',
-            'reviewer',
-            'yelp-widget-pro',
-            'testimonials-widget',
-            'google-reviews-widget',
-            'reviewer-plugin',
-            'wp-customer-reviews',
-            'starcat-reviews',
-            'trustpilot-reviews',
-            'tripadvisor-reviews',
-            'facebook-reviews-pro',
-            'wp-reviews',
-            'multi-rating-pro',
-        );
-        
-        // Filter the active plugins by the known review plugin slugs
-        $filtered_plugins = array_filter($active_plugins, function ($plugin) use ($review_plugin_slugs) {
-            foreach ($review_plugin_slugs as $slug) {
-                if (strpos($plugin, $slug) !== false) {
-                    return true;
-                }
-            }
-            return false;
-        });
-
-        // Extract the plugin directory names
-        $filtered_plugin_directories = array_map(function ($plugin) {
-            return dirname($plugin);
-        }, $filtered_plugins);
-
-        // Convert the filtered plugin directory names array to a string
-        return implode(', ', $filtered_plugin_directories);
-    }
-
-    public function get_available_payment_methods()
-    {
-        $available_gateways = \WC()->payment_gateways->get_available_payment_gateways();
-        return array_map( function($gateway) {
-            return $gateway->id;
-        }, $available_gateways);
-    }
-
-    public function site_logo_settings()
-    {
-        $logo_id = get_theme_mod('custom_logo');
-        $logo_image = wp_get_attachment_image_src($logo_id, 'full');
-        $logo_metadata = wp_get_attachment_metadata($logo_id);
-        $logo_updated_at = isset($logo_metadata['file']) ? strtotime(date("Y-m-d H:i:s", filemtime(get_attached_file($logo_id)))) : null;
-
-        return array(
-            'name' => 'site_logo',
-            'value' => $logo_image ? $logo_image[0] : '',
-            'updated_at' => $logo_updated_at,
-        );
-    }
-
-    public function store_notice_settings()
-    {
-        global $wpdb;
-
-        $store_notice = get_option('woocommerce_demo_store_notice');
-        $store_notice_updated_at = $wpdb->get_var("SELECT UNIX_TIMESTAMP(option_value) FROM {$wpdb->options} WHERE option_name = '_transient_timeout_woocommerce_demo_store_notice'") ?: time();
-        
-        return array(
-            'name' => 'store_notice',
-            'value' => $store_notice,
-            'updated_at' => intval($store_notice_updated_at),
-        );
-    }
-
-    public function favicon_settings()
-    {
-        $site_icon_id = get_option('site_icon');
-        $favicon_url = $site_icon_id ? wp_get_attachment_image_url($site_icon_id, 'full') : '';
-
-        if ($site_icon_id) {
-            $favicon_updated_at = strtotime( get_the_modified_date('Y-m-d H:i:s', $site_icon_id) );
-        } else {
-            $favicon_updated_at = 0;
-        }
-
-        return array(
-            'name' => 'favicon',
-            'value' => $favicon_url,
-            'updated_at' => intval( $favicon_updated_at ),
-        );
-    }
-
-    // Function to be called when an option is updated
-    // public function site_info_update($option_name, $old_value, $new_value)
-    // {
-    //     // Array of target General Settings options
-    //     $target_settings = array(
-    //         'blogname',
-    //         'blogdescription',
-    //         'siteurl',
-    //         'home',
-    //         'admin_email',
-    //         'users_can_register',
-    //         'default_role',
-    //         'timezone_string',
-    //         'date_format',
-    //         'time_format',
-    //         'start_of_week',
-    //         'WPLANG',
-    //         'woocommerce_demo_store',
-    //     );
-
-    //     // Check if the updated option is in the array of target settings
-    //     if (in_array($option_name, $target_settings)) {
-    //         $this->site_info_index_to_typesense();
-    //     }
-    // }
-=======
 class SiteInfo extends BaseCollection {
 	private static $instance = null;
 	public $collection_name = 'site_info';
@@ -433,7 +22,7 @@
 
 	public function index_to_typesense() {
 		// Fetch the store ID from the saved options
-		$wooless_site_id      = get_option( 'store_id' );
+		$wooless_site_id = get_option( 'store_id' );
 		$collection_site_info = 'site_info-' . $wooless_site_id;
 		//Indexing Site Info
 		try {
@@ -551,43 +140,6 @@
 
 			unset( $datas );
 
-			// Get the favicon last updated timestamp
-			// if ($site_icon_id) {
-			//     $favicon_updated_at = strtotime(get_the_modified_date('Y-m-d H:i:s', $site_icon_id));
-			// } else {
-			//     $favicon_updated_at = 0;
-			// }
-
-
-			//admin email
-			// function my_admin_email_updated_callback($old_value, $new_value, $option)
-			// {
-			//     update_option('admin_email_last_updated', time());
-			// }
-			// add_action('update_option_admin_email', 'my_admin_email_updated_callback', 10, 3);
-
-			// add_action('update_option_admin_email', 'my_admin_email_updated_callback', 10, 3);
-
-			//language
-			// function my_locale_updated_callback($old_value, $new_value, $option)
-			// {
-			//     update_option('locale_last_updated', time());
-			// }
-			// add_action('update_option_WPLANG', 'my_locale_updated_callback', 10, 3);
-			//timezone
-			// function my_timezone_updated_callback($old_value, $new_value, $option)
-			// {
-			//     update_option('timezone_last_updated', time());
-			// }
-			// add_action('update_option_timezone_string', 'my_timezone_updated_callback', 10, 3);
-
-			//Date format
-			// function my_date_format_updated_callback($old_value, $new_value, $option)
-			// {
-			//     update_option('date_format_last_updated', time());
-			// }
-			// add_action('update_option_date_format', 'my_date_format_updated_callback', 10, 3);
-
 			$homepage_data = apply_filters( 'blaze_wooless_additional_homepage_info', array() );
 			foreach ( $homepage_data as $key => $value ) {
 				if ( empty( $value ) ) {
@@ -625,9 +177,9 @@
 
 			$initial_additional_data = array();
 
-			$site_currency                         = get_woocommerce_currency();
-			$base_currency                         = \RegionalDataHelper::$currency_country_map[ $site_currency ];
-			$currencies                            = array(
+			$site_currency = get_woocommerce_currency();
+			$base_currency = \RegionalDataHelper::$currency_country_map[ $site_currency ];
+			$currencies = array(
 				'countries' => [ $base_currency ],
 				'baseCountry' => $base_currency,
 				'currency' => $site_currency,
@@ -639,7 +191,7 @@
 				'default' => true,
 			);
 			$initial_additional_data['currencies'] = array( $currencies );
-			$initial_additional_data['regions']    = RegionalSettings::get_selected_regions();
+			$initial_additional_data['regions'] = RegionalSettings::get_selected_regions();
 
 			$additional_data = apply_filters( 'blaze_wooless_additional_site_info', $initial_additional_data );
 			foreach ( $additional_data as $key => $value ) {
@@ -749,15 +301,15 @@
 
 	public function get_permalink_structure() {
 		$permalink_structure = get_option( 'woocommerce_permalinks' );
-		$product_base        = $permalink_structure['product_base'] ?: '';
+		$product_base = $permalink_structure['product_base'] ?: '';
 
 		// If the product base does not start with a slash, add one
 		if ( $product_base && $product_base[0] !== '/' ) {
 			$product_base = '/' . $product_base;
 		}
 
-		$category_base            = get_option( 'category_base', 'category' );
-		$tag_base                 = get_option( 'tag_base', 'tag' );
+		$category_base = get_option( 'category_base', 'category' );
+		$tag_base = get_option( 'tag_base', 'tag' );
 		$base_permalink_structure = get_option( 'permalink_structure' );
 
 		return array(
@@ -775,7 +327,7 @@
 
 		// Fetch the 'active_plugins' option from the WordPress options table
 		$active_plugins_serialized = $wpdb->get_var( "SELECT option_value FROM " . $wpdb->options . " WHERE option_name = 'active_plugins'" );
-		$active_plugins            = unserialize( $active_plugins_serialized );
+		$active_plugins = unserialize( $active_plugins_serialized );
 
 		// List of known review plugin slugs
 		$review_plugin_slugs = array(
@@ -830,9 +382,9 @@
 	}
 
 	public function site_logo_settings() {
-		$logo_id         = get_theme_mod( 'custom_logo' );
-		$logo_image      = wp_get_attachment_image_src( $logo_id, 'full' );
-		$logo_metadata   = wp_get_attachment_metadata( $logo_id );
+		$logo_id = get_theme_mod( 'custom_logo' );
+		$logo_image = wp_get_attachment_image_src( $logo_id, 'full' );
+		$logo_metadata = wp_get_attachment_metadata( $logo_id );
 		$logo_updated_at = isset( $logo_metadata['file'] ) ? strtotime( date( "Y-m-d H:i:s", filemtime( get_attached_file( $logo_id ) ) ) ) : null;
 
 		return array(
@@ -845,7 +397,7 @@
 	public function store_notice_settings() {
 		global $wpdb;
 
-		$store_notice            = get_option( 'woocommerce_demo_store_notice' );
+		$store_notice = get_option( 'woocommerce_demo_store_notice' );
 		$store_notice_updated_at = $wpdb->get_var( "SELECT UNIX_TIMESTAMP(option_value) FROM {$wpdb->options} WHERE option_name = '_transient_timeout_woocommerce_demo_store_notice'" ) ?: time();
 
 		return array(
@@ -857,7 +409,7 @@
 
 	public function favicon_settings() {
 		$site_icon_id = get_option( 'site_icon' );
-		$favicon_url  = $site_icon_id ? wp_get_attachment_image_url( $site_icon_id, 'full' ) : '';
+		$favicon_url = $site_icon_id ? wp_get_attachment_image_url( $site_icon_id, 'full' ) : '';
 
 		if ( $site_icon_id ) {
 			$favicon_updated_at = strtotime( get_the_modified_date( 'Y-m-d H:i:s', $site_icon_id ) );
@@ -871,31 +423,4 @@
 			'updated_at' => intval( $favicon_updated_at ),
 		);
 	}
-
-	// Function to be called when an option is updated
-	// public function site_info_update($option_name, $old_value, $new_value)
-	// {
-	//     // Array of target General Settings options
-	//     $target_settings = array(
-	//         'blogname',
-	//         'blogdescription',
-	//         'siteurl',
-	//         'home',
-	//         'admin_email',
-	//         'users_can_register',
-	//         'default_role',
-	//         'timezone_string',
-	//         'date_format',
-	//         'time_format',
-	//         'start_of_week',
-	//         'WPLANG',
-	//         'woocommerce_demo_store',
-	//     );
-
-	//     // Check if the updated option is in the array of target settings
-	//     if (in_array($option_name, $target_settings)) {
-	//         $this->site_info_index_to_typesense();
-	//     }
-	// }
->>>>>>> 70cec7c1
 }