--- conflicted
+++ resolved
@@ -123,7 +123,6 @@
 			array( 'name' => 'metaData.priceWithTax.EUR', 'type' => 'float', 'optional' => true ),
 			array( 'name' => 'metaData.productLabel', 'type' => 'string', 'optional' => true ),
 		);
-<<<<<<< HEAD
 
 		$cross_sell = $this->get_product_recommendation_schema( 'cross-sell' );
 		$related    = $this->get_product_recommendation_schema( 'related' );
@@ -131,15 +130,7 @@
 
 		$recommendation_schema = array_merge( $cross_sell, $related, $upsell );
 
-=======
-
-		$cross_sell = $this->get_product_recommendation_schema( 'cross-sell' );
-		$related    = $this->get_product_recommendation_schema( 'related' );
-		$upsell     = $this->get_product_recommendation_schema( 'upsell' );
-
-		$recommendation_schema = array_merge( $cross_sell, $related, $upsell );
-
->>>>>>> 1b403a80
+
 		$fields = array_merge_recursive( $fields, $recommendation_schema );
 		return apply_filters( 'blaze_wooless_product_for_typesense_fields', $fields );
 	}
@@ -346,21 +337,12 @@
 
 		return apply_filters( 'wooless_product_sale_price', $default_sale_price, $product->get_id(), $product );
 	}
-<<<<<<< HEAD
 
 	public function generate_typesense_data( $product ) {
 		if ( empty( $product ) ) {
 			return null;
 		}
 
-=======
-
-	public function generate_typesense_data( $product ) {
-		if ( empty( $product ) ) {
-			return null;
-		}
-
->>>>>>> 1b403a80
 		$product_id     = $product->get_id();
 		$type           = $product->get_type();
 		$stock_quantity = $product->get_stock_quantity();
@@ -369,20 +351,12 @@
 		$published_at = strtotime( get_the_date( '', $product->get_id() ) );
 		$days_passed  = $this->get_days_passed( $published_at );
 
-<<<<<<< HEAD
 		$taxonomies          = $this->get_taxonomies( $product );
-=======
-		$taxonomies          = array();
->>>>>>> 1b403a80
 		$related_products    = array();
 		$cross_sell_products = array();
 		$upsell_products     = array();
 		if ( 'variation' !== $type ) {
 			$related_products    = $this->get_related_products( $product_id, $taxonomies, 'ids' );
-<<<<<<< HEAD
-=======
-			$taxonomies          = $this->get_taxonomies( $product );
->>>>>>> 1b403a80
 			$cross_sell_products = $product->get_cross_sell_ids();
 			$upsell_products     = $product->get_upsell_ids();
 		}
