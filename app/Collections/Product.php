--- conflicted
+++ resolved
@@ -20,7 +20,7 @@
 		if ( is_array( $message ) ) {
 			$message = json_encode( $message );
 		}
-		$logger = wc_get_logger();
+		$logger  = wc_get_logger();
 		$context = array( 'source' => 'wooless-failed-product-import' );
 		$logger->debug( $message, $context );
 	}
@@ -123,8 +123,8 @@
 		);
 
 		$cross_sell = $this->get_product_recommendation_schema( 'cross-sell' );
-		$related = $this->get_product_recommendation_schema( 'related' );
-		$upsell = $this->get_product_recommendation_schema( 'upsell' );
+		$related    = $this->get_product_recommendation_schema( 'related' );
+		$upsell     = $this->get_product_recommendation_schema( 'upsell' );
 
 		$recommendation_schema = array_merge( $cross_sell, $related, $upsell );
 
@@ -135,7 +135,7 @@
 	}
 
 	public function initialize() {
-		$logger = wc_get_logger();
+		$logger  = wc_get_logger();
 		$context = array( 'source' => 'wooless-product-collection-initialize' );
 
 		$this->drop_collection();
@@ -172,7 +172,7 @@
 
 	public function index_to_typesense() {
 		//Product indexing
-		$logger = wc_get_logger();
+		$logger  = wc_get_logger();
 		$context = array( 'source' => 'wooless-product-import' );
 
 		$this->log_failed_product_import( "============================ START OF PRODUCT IMPORT ============================" );
@@ -186,10 +186,10 @@
 				$this->initialize();
 			}
 
-			$batch_size = 20; // Adjust the batch size depending on your server's capacity
+			$batch_size              = 20; // Adjust the batch size depending on your server's capacity
 			$imported_products_count = 0;
-			$total_imports = 0;
-			$query_args = $this->get_product_query_args( $page, $batch_size );
+			$total_imports           = 0;
+			$query_args              = $this->get_product_query_args( $page, $batch_size );
 
 			$products = \wc_get_products( $query_args );
 
@@ -206,7 +206,7 @@
 
 			// Import products to Typesense
 			try {
-				$result = $this->import( $products_batch );
+				$result             = $this->import( $products_batch );
 				$successful_imports = array_filter( $result, function ($batch_result) {
 					$successful_import = isset( $batch_result['success'] ) && $batch_result['success'] == true;
 					if ( ! $successful_import ) {
@@ -223,9 +223,9 @@
 			}
 
 
-			$next_page = $page + 1;
+			$next_page          = $page + 1;
 			$query_args['page'] = $next_page;
-			$has_next_data = ! empty( \wc_get_products( $query_args ) );
+			$has_next_data      = ! empty( \wc_get_products( $query_args ) );
 			echo json_encode( array(
 				'imported_products_count' => count( $successful_imports ),
 				'total_imports' => $total_imports,
@@ -249,8 +249,8 @@
 
 	public function get_addional_tabs( $product ) {
 		// Get the additional product tabs
-		$product_id = $product->get_id();
-		$additional_tabs = get_post_meta( $product_id, '_additional_tabs', true );
+		$product_id                = $product->get_id();
+		$additional_tabs           = get_post_meta( $product_id, '_additional_tabs', true );
 		$formatted_additional_tabs = array();
 
 		if ( ! empty( $additional_tabs ) ) {
@@ -269,20 +269,14 @@
 
 	public function get_thumnail( $product ) {
 		// // Get the thumbnail
-<<<<<<< HEAD
 		$product_id   = $product->get_id();
 		$thumbnail_id = get_post_thumbnail_id( $product_id );
 		if ( $product->is_type( 'variation' ) && empty( $thumbnail_id ) ) {
 			$thumbnail_id = get_post_thumbnail_id( $product->get_parent_id() );
 		}
 		$attachment         = get_post( $thumbnail_id );
-=======
-		$product_id = $product->get_id();
-		$thumbnail_id = get_post_thumbnail_id( $product_id );
-		$attachment = get_post( $thumbnail_id );
->>>>>>> d535d8f0
 		$thumbnail_alt_text = get_post_meta( $thumbnail_id, '_wp_attachment_image_alt', true );
-		$thumbnail_src = get_the_post_thumbnail_url( $product_id );
+		$thumbnail_src      = get_the_post_thumbnail_url( $product_id );
 
 		return apply_filters( 'wooless_product_thumbnail', array(
 			'id' => $thumbnail_id,
@@ -293,9 +287,9 @@
 	}
 
 	public function get_gallery( $product ) {
-		$attachment_ids = $product->get_gallery_image_ids();
+		$attachment_ids  = $product->get_gallery_image_ids();
 		$product_gallery = array_map( function ($attachment_id) {
-			$attachment = get_post( $attachment_id );
+			$attachment         = get_post( $attachment_id );
 			$thumbnail_alt_text = get_post_meta( $attachment_id, '_wp_attachment_image_alt', true );
 			$thumbnail_src = wp_get_attachment_url( $attachment_id );
 
@@ -351,22 +345,22 @@
 			return null;
 		}
 
-		$product_id = $product->get_id();
-		$type = $product->get_type();
+		$product_id     = $product->get_id();
+		$type           = $product->get_type();
 		$stock_quantity = $product->get_stock_quantity();
-		$currency = get_option( 'woocommerce_currency' );
+		$currency       = get_option( 'woocommerce_currency' );
 
 		$published_at = strtotime( get_the_date( '', $product->get_id() ) );
-		$days_passed = $this->get_days_passed( $published_at );
-
-		$taxonomies = $this->get_taxonomies( $product );
-		$related_products = array();
+		$days_passed  = $this->get_days_passed( $published_at );
+
+		$taxonomies          = $this->get_taxonomies( $product );
+		$related_products    = array();
 		$cross_sell_products = array();
-		$upsell_products = array();
+		$upsell_products     = array();
 		if ( 'variation' !== $type ) {
-			$related_products = $this->get_related_products( $product_id, $taxonomies, 'ids' );
+			$related_products    = $this->get_related_products( $product_id, $taxonomies, 'ids' );
 			$cross_sell_products = $product->get_cross_sell_ids();
-			$upsell_products = $product->get_upsell_ids();
+			$upsell_products     = $product->get_upsell_ids();
 		}
 
 		$product_data = array(
@@ -419,7 +413,7 @@
 				'response' => $response
 			);
 		} catch (\Exception $e) {
-			$logger = wc_get_logger();
+			$logger  = wc_get_logger();
 			$context = array( 'source' => 'wooless-product-update' );
 
 			$logger->debug( 'TS Product Update Exception: ' . $e->getMessage(), $context );
@@ -434,7 +428,7 @@
 
 	public function get_taxonomies( $product ) {
 		$taxonomies_data = [];
-		$taxonomies = get_object_taxonomies( 'product' );
+		$taxonomies      = get_object_taxonomies( 'product' );
 
 		$product_id = $product->get_id();
 
@@ -456,15 +450,15 @@
 					$term_name = $product_term->name;
 					$term_slug = $product_term->slug;
 					// Get Parent Term
-					$parentTerm = get_term( $product_term->parent, $taxonomy );
-					$term_parent = isset( $parentTerm->name ) ? $parentTerm->name : '';
-					$termOrder = is_plugin_active( 'taxonomy-terms-order/taxonomy-terms-order.php' ) ? $product_term->term_order : 0;
-					$term_permalink = wp_make_link_relative( get_term_link( $product_term->term_id ) );
+					$parentTerm       = get_term( $product_term->parent, $taxonomy );
+					$term_parent      = isset( $parentTerm->name ) ? $parentTerm->name : '';
+					$termOrder        = is_plugin_active( 'taxonomy-terms-order/taxonomy-terms-order.php' ) ? $product_term->term_order : 0;
+					$term_permalink   = wp_make_link_relative( get_term_link( $product_term->term_id ) );
 					$term_parent_slug = $parentTerm->slug;
 
 					// Get the thumbnail
 					$term_thumbnail_id = get_term_meta( $product_term->term_id, 'thumbnail_id', true );
-					$term_attachment = get_post( $term_thumbnail_id );
+					$term_attachment   = get_post( $term_thumbnail_id );
 
 					$term_thumbnail = array(
 						'id' => $term_thumbnail_id,
@@ -509,7 +503,7 @@
 		unset( $taxonomies );
 
 		// Get products that aren't the current product.
-		$args = array(
+		$args        = array(
 			'exclude' => array( $product_id ),
 			'limit' => 10,
 			'page' => 1,
@@ -528,7 +522,7 @@
 	}
 
 	public function get_products_by_ids( $product_ids ) {
-		$product_data = array();
+		$product_data            = array();
 		$cross_sell_product_data = array();
 
 		if ( ! empty( $product_ids ) ) {
@@ -537,9 +531,9 @@
 					$product = wc_get_product( $product_id );
 
 					if ( $product ) {
-						$attachment_ids = $product->get_gallery_image_ids();
+						$attachment_ids  = $product->get_gallery_image_ids();
 						$product_gallery = array_map( function ($attachment_id) {
-							$attachment = get_post( $attachment_id );
+							$attachment         = get_post( $attachment_id );
 							$thumbnail_alt_text = get_post_meta( $attachment_id, '_wp_attachment_image_alt', true );
 							$thumbnail_src = wp_get_attachment_url( $attachment_id );
 
@@ -552,11 +546,11 @@
 						}, $attachment_ids );
 
 						// Get the thumbnail
-						$thumbnail_id = get_post_thumbnail_id( $product_id );
-						$attachment = get_post( $thumbnail_id );
+						$thumbnail_id       = get_post_thumbnail_id( $product_id );
+						$attachment         = get_post( $thumbnail_id );
 						$thumbnail_alt_text = get_post_meta( $thumbnail_id, '_wp_attachment_image_alt', true );
-						$thumbnail_src = get_the_post_thumbnail_url( $product_id );
-						$currency = get_option( 'woocommerce_currency' );
+						$thumbnail_src      = get_the_post_thumbnail_url( $product_id );
+						$currency           = get_option( 'woocommerce_currency' );
 
 						$product_type = $product->get_type();
 						// Get variations if the product is a variable product
@@ -569,10 +563,10 @@
 									continue;
 								}
 
-								$variant_thumbnail_id = get_post_thumbnail_id( $variation['variation_id'] );
-								$variant_attachment = get_post( $variant_thumbnail_id );
+								$variant_thumbnail_id       = get_post_thumbnail_id( $variation['variation_id'] );
+								$variant_attachment         = get_post( $variant_thumbnail_id );
 								$variant_thumbnail_alt_text = get_post_meta( $variant_thumbnail_id, '_wp_attachment_image_alt', true );
-								$variant_thumbnail_src = get_the_post_thumbnail_url( $variation['variation_id'] );
+								$variant_thumbnail_src      = get_the_post_thumbnail_url( $variation['variation_id'] );
 
 								$variations_items = [ 
 									'variationId' => $variation['variation_id'],
@@ -616,13 +610,13 @@
 
 						$currency = get_option( 'woocommerce_currency' );
 
-						$default_price = [ 
+						$default_price         = [ 
 							$currency => floatval( $product->get_price() )
 						];
 						$default_regular_price = [ 
 							$currency => floatval( $product->get_regular_price() )
 						];
-						$default_sale_price = [ 
+						$default_sale_price    = [ 
 							$currency => floatval( $product->get_sale_price() )
 						];
 
@@ -664,8 +658,8 @@
 
 	public function get_days_passed( $date ) {
 		$current_date = strtotime( date( 'Y-m-d H:i:s' ) );
-		$diff = $current_date - $date;
-		$days = floor( $diff / ( 60 * 60 * 24 ) );
+		$diff         = $current_date - $date;
+		$days         = floor( $diff / ( 60 * 60 * 24 ) );
 
 		return $days;
 	}
