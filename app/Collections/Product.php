<?php

namespace BlazeWooless\Collections;

class Product extends BaseCollection
{
	private static $instance = null;
	public $collection_name = 'product';

	public static function get_instance()
	{
		if (self::$instance === null) {
			self::$instance = new self();
		}

		return self::$instance;
	}

	public function initialize()
	{
		$logger = wc_get_logger();
		$context = array('source' => 'wooless-product-collection-initialize');
		try {
			$this->drop_collection();
		} catch (\Exception $e) {
		}

		try {

			$logger->debug('TS Product collection: ' . $this->collection_name(), $context);
			$this->create_collection(
				array(
					'name' => $this->collection_name(),
					'fields' => array(
						['name' => 'id', 'type' => 'string', 'facet' => true],
						['name' => 'productId', 'type' => 'string', 'facet' => true],
						['name' => 'description', 'type' => 'string'],
						['name' => 'name', 'type' => 'string', 'facet' => true, 'sort' => true],
						['name' => 'permalink', 'type' => 'string'],
						['name' => 'slug', 'type' => 'string', 'facet' => true],
						['name' => 'seoFullHead', 'type' => 'string', 'optional' => true ],
						['name' => 'sku', 'type' => 'string'],
						['name' => 'price', 'type' => 'object', "facet" => true],
						['name' => 'price.AUD', 'type' => 'float', 'optional' => true ],
						['name' => 'price.NZD', 'type' => 'float', 'optional' => true ],
						['name' => 'price.USD', 'type' => 'float', 'optional' => true ],
						['name' => 'regularPrice', 'type' => 'object'],
						['name' => 'regularPrice.AUD', 'type' => 'float', 'optional' => true ],
						['name' => 'regularPrice.NZD', 'type' => 'float', 'optional' => true ],
						['name' => 'regularPrice.USD', 'type' => 'float', 'optional' => true ],
						['name' => 'salePrice', 'type' => 'object'],
						['name' => 'salePrice.AUD', 'type' => 'float', 'optional' => true ],
						['name' => 'salePrice.NZD', 'type' => 'float', 'optional' => true ],
						['name' => 'salePrice.USD', 'type' => 'float', 'optional' => true ],
						['name' => 'onSale', 'type' => 'bool', 'facet' => true],
						['name' => 'stockQuantity', 'type' => 'int64'],
						['name' => 'stockStatus', 'type' => 'string', 'sort' => true],
						['name' => 'updatedAt', 'type' => 'int64'],
						['name' => 'createdAt', 'type' => 'int64'],
						['name' => 'publishedAt', 'type' => 'int64', 'optional' => true],
						['name' => 'isFeatured', 'type' => 'bool', 'facet' => true],
						['name' => 'totalSales', 'type' => 'int64'],
						['name' => 'productType', 'type' => 'string', 'facet' => true],
						['name' => 'taxonomies', 'type' => 'object[]', 'facet' => true, 'optional' => true],
						// Had to use string[] to type base on https://github.com/typesense/typesense/issues/227#issuecomment-1364072388 because ts is throwing errors after updgrade that the data is not an array
						['name' => 'taxonomies.name', 'type' => 'string[]', 'facet' => true, 'optional' => true],
						['name' => 'taxonomies.url', 'type' => 'string[]', 'optional' => true],
						['name' => 'taxonomies.type', 'type' => 'string[]', 'facet' => true, 'optional' => true],
						['name' => 'taxonomies.slug', 'type' => 'string[]', 'facet' => true, 'optional' => true],
						['name' => 'taxonomies.nameAndType', 'type' => 'string[]', 'facet' => true, 'optional' => true],
						['name' => 'taxonomies.childAndParentTerm', 'type' => 'string[]', 'optional' => true],
						['name' => 'taxonomies.parentTerm', 'type' => 'string[]', 'optional' => true],
						['name' => 'judgemeReviews', 'type' => 'object', 'optional' => true],
						['name' => 'judgemeReviews.average', 'type' => 'float', 'optional' => true],
						['name' => 'judgemeReviews.count', 'type' => 'int32', 'optional' => true],
						['name' => 'thumbnail', 'type' => 'object'],
						['name' => 'thumbnail.altText', 'type' => 'string', 'optional' => true],
						['name' => 'thumbnail.id', 'type' => 'int64', 'optional' => true],
						['name' => 'thumbnail.src', 'type' => 'string', 'optional' => true],
						['name' => 'thumbnail.title', 'type' => 'string', 'optional' => true],
					),
					'default_sorting_field' => 'updatedAt',
					'enable_nested_fields' => true
				)
			);
		} catch (\Exception $e) {
			$logger->debug('TS Product collection intialize Exception: ' . $e->getMessage(), $context);
		}
	}

	public function index_to_typesense()
	{
		//Product indexing
		$logger = wc_get_logger();
		$context = array('source' => 'wooless-product-import');


		try {
			// Query judge.me product external_ids and update to options	
			do_action('blaze_wooless_generate_product_data');

			$this->initialize();
			// Set initial values for pagination and batch size
			$finished = false;
			$page = 1;
			$batch_size = 100; // Adjust the batch size depending on your server's capacity
			$imported_products_count = 0;
			$total_imports = 0;

			while (!$finished) {
				$products = \wc_get_products(array( 'status' => 'publish', 'limit' => $batch_size, 'page' => $page ));
				if (empty($products)) {
					$finished = true;
					continue;
				}

				$products_batch = array();

				// Prepare products for indexing in Typesense
				foreach ($products as $product) {
					$product_id = $product->get_id();
					$product_slug = $product->get_slug();

					// Get the product data
					$product_data = $this->generate_typesense_data($product);

					if (!$product_data) {
						error_log("Skipping product ID: " . $product->get_id());
						continue; // Skip this product if no product data is found
					}

					$products_batch[] = $product_data;

					// Free memory
					unset($product_data);
				}

				// Log the number of products in the batch
				error_log("Batch size: " . count($products_batch));

				// Increment the page number
				$page++;

				// Import products to Typesense
				try {
					$result = $this->import($products_batch);
					// echo "<pre>"; print_r($result); echo "</pre>";
					$successful_imports = array_filter($result, function ($batch_result) {
						return isset($batch_result['success']) && $batch_result['success'] == true;
					});
					$logger->debug('TS Product Import result: ' . print_r($result, 1), $context);
					$imported_products_count += count($successful_imports); // Increment the count of imported products
					$total_imports += count($products_batch); // Increment the count of imported products
				} catch (\Exception $e) {
					$logger->debug('TS Product Import Exception: ' . $e->getMessage(), $context);
					error_log("Error importing products to Typesense: " . $e->getMessage());
				}
			}

			// After the while loop, print the number of imported products
			echo "Imported products count: " . $imported_products_count ."/" . $total_imports . "\n";

			wp_die();
		} catch (\Exception $e) {
			$logger->debug('TS Batch Exception: ' . $e->getMessage(), $context);
			$error_message = "Error: " . $e->getMessage();
			echo $error_message; // Print the error message for debugging purposes
			echo "<script>
			console.log('Error block executed'); // Log a message to the browser console
			document.getElementById('error_message').innerHTML = '$error_message';
		</script>";
			echo "Error creating collection: " . $e->getMessage() . "\n";
		}
	}

	public function generate_typesense_data($product)
	{
		// Format product data for indexing
		$product_id = $product->get_id();
		$shortDescription = $product->get_short_description();
		$description = $product->get_description();
		$attachment_ids = $product->get_gallery_image_ids();
		$product_gallery = array_map(function ($attachment_id) {
			$attachment = get_post($attachment_id);
			$thumbnail_alt_text = get_post_meta($attachment_id, '_wp_attachment_image_alt', true);
			$thumbnail_src = wp_get_attachment_url($attachment_id);

			return [
				'id' => $attachment_id,
				'title' => $attachment->post_title,
				'altText' => $thumbnail_alt_text ? $thumbnail_alt_text : $attachment->post_title,
				'src' => $thumbnail_src ? $thumbnail_src : '',
			];
		}, $attachment_ids);

		$shortDescription = $product->get_short_description();
		$description = $product->get_description();

		// Get the thumbnail
		$thumbnail_id = get_post_thumbnail_id($product_id);
		$attachment = get_post($thumbnail_id);
		$thumbnail_alt_text = get_post_meta($thumbnail_id, '_wp_attachment_image_alt', true);
		$thumbnail_src = get_the_post_thumbnail_url($product_id);

		$thumbnail = [
			'id' => $thumbnail_id,
			'title' => $attachment->post_title,
			'altText' => $thumbnail_alt_text ? $thumbnail_alt_text : $attachment->post_title,
			'src' => $thumbnail_src ? $thumbnail_src : '',
		];

		$stockQuantity = $product->get_stock_quantity();

		$product_type = $product->get_type();

		$currency = get_option('woocommerce_currency');

		$default_price = [
			$currency => floatval($product->get_price())
		];
		$default_regular_price = [
			$currency => floatval($product->get_regular_price())
		];
		$default_sale_price = [
			$currency => floatval($product->get_sale_price())
		];

		// Get variations if the product is a variable product
		$variations_data = $default_attributes = [];
		if ($product_type === 'variable') {
			$variations = $product->get_available_variations();
			foreach ($variations as $variation) {
				$variation_obj = wc_get_product($variation['variation_id']);

				$variant_thumbnail_id = get_post_thumbnail_id($variation['variation_id']);
				$variant_attachment = get_post($variant_thumbnail_id);
				$variant_thumbnail_alt_text = get_post_meta($variant_thumbnail_id, '_wp_attachment_image_alt', true);
				$variant_thumbnail_src = get_the_post_thumbnail_url($variation['variation_id']);

				$variations_data[] = [
					'variationId' => $variation['variation_id'],
					'attributes' => $variation['attributes'],
					'price' => array(
						$currency => floatval($variation_obj->get_price()),
					),
					'regularPrice' => array(
						$currency => floatval($variation_obj->get_regular_price()),
					),
					'salePrice' => array(
						$currency => floatval($variation_obj->get_sale_price()),
					),
					'stockQuantity' => empty($variation_obj->get_stock_quantity()) ? 0 : $variation_obj->get_stock_quantity(),
					'stockStatus' => $variation_obj->get_stock_status(),
					'onSale' => $variation_obj->is_on_sale(),
					'sku' => $variation_obj->get_sku(),
					'image' => [
						'id' => $variant_thumbnail_id,
						'title' => $variant_attachment->post_title,
						'altText' => $variant_thumbnail_id ? $variant_thumbnail_id : $attachment->post_title,
						'src' => $variant_thumbnail_src ? $variant_thumbnail_src : '',
					],
				];
			}
		}

		$cross_sell_ids = $product->get_cross_sell_ids();
		$cross_sell_data = [];
		if (!empty($cross_sell_ids)) {
			$cross_sell_data = $this->get_cross_sell_products($cross_sell_ids);
		}

		$upsell_ids = $product->get_upsell_ids();
		$upsell_data = array();
		if (!empty($upsell_ids)) {
			foreach ($upsell_ids as $upsell_id) {
				$upsell_product = wc_get_product($upsell_id);
				if ($upsell_product) {
					$upsell_data[] = array(
						'id' => $upsell_product->get_id(),
						'name' => $upsell_product->get_name(),
					);
				}
			}
		}
		// Get the additional product tabs
		$product_id = $product->get_id();
		$additional_tabs = get_post_meta($product_id, '_additional_tabs', true);
		$formatted_additional_tabs = array();

		if (!empty($additional_tabs)) {
			foreach ($additional_tabs as $tab) {
				$formatted_additional_tabs[] = array(
					'title' => $tab['tab_title'],
					'content' => $tab['tab_content'],
				);
			}
		}
		$taxonomies = $this->get_taxonomies($product);

		$related_products = $this->get_related_products($product_id, $taxonomies);

		$product_slug = $product->get_slug();

		$product_data = [
			'id' => strval($product->get_id()),
			'productId' => strval($product->get_id()),
			'description' => wpautop( $description ),
			'name' => $product->get_name(),
			'permalink' => wp_make_link_relative(get_permalink($product->get_id())),
			'slug' => $product->get_slug(),
			'thumbnail' => $thumbnail,
			'sku' => $product->get_sku(),
			'price' => apply_filters('wooless_product_price', $default_price, $product_id),
			'regularPrice' => apply_filters('wooless_product_regular_price', $default_regular_price, $product_id),
			'salePrice' => apply_filters('wooless_product_sale_price', $default_sale_price, $product_id),
			'onSale' => $product->is_on_sale(),
			'stockQuantity' => empty($stockQuantity) ? 0 : $stockQuantity,
			'stockStatus' => $product->get_stock_status(),
			'updatedAt' => strtotime($product->get_date_modified()),
			'createdAt' => strtotime($product->get_date_created()),
			'publishedAt' => strtotime(get_the_date('', $product->get_id())),
			'isFeatured' => $product->get_featured(),
			'totalSales' => (int)$product->get_total_sales(),
			'galleryImages' => $product_gallery,
			'taxonomies' => $taxonomies,
			'productType' => $product_type,
			// Add product type
			'variations' => $variations_data,
			// Add variations data
			'crossSellData' => empty($cross_sell_data) ? $related_products : $cross_sell_data,
			'upsellData' => $upsell_data,
			'additionalTabs' => apply_filters('wooless_product_tabs', $formatted_additional_tabs, $product_id),
			// 'attributes' => $attributes,
			// 'additional_information_shipping' => $shipping,
		];

		// print("<pre>".print_r($judgeme,true)."</pre>");

		return apply_filters('blaze_wooless_product_data_for_typesense', $product_data, $product_id);
	}

	public function get_taxonomies($product)
	{
		$taxonomies_data = [];
		$taxonomies = get_object_taxonomies('product');

		foreach ($taxonomies as $taxonomy) {
			// Exclude taxonomies based on their names
			if (preg_match('/^(ef_|elementor|pa_|nav_|ml-|ufaq|translation_priority|wpcode_)/', $taxonomy)) {
				continue;
			}

			$product_terms = get_the_terms($product->get_id(), $taxonomy);

			if (!empty($product_terms) && !is_wp_error($product_terms)) {
				foreach ($product_terms as $product_term) {

					// Get Parent Term
					$parentTerm = get_term($product_term->parent, $taxonomy);

					$taxonomies_data[] = [
						'name' => $product_term->name,
						'url' => get_term_link($product_term->term_id),
						'type' => $taxonomy,
						'slug' => $product_term->slug,
						'nameAndType' => $product_term->name . '|' . $taxonomy,
						'childAndParentTerm' => $parentTerm->name ? $product_term->name . '|' . $parentTerm->name : '',
						'parentTerm' => $parentTerm->name ? $parentTerm->name : '',

					];
				}
			}
		}

		return $taxonomies_data;
	}

	public function get_related_products($product_id, $taxonomies)
	{
		$category = array();
		foreach($taxonomies as $taxonomy) {
			if($taxonomy['type'] == 'product_cat') {
				$category[] = $taxonomy['name'];
			}
		}

		// Get products that aren't the current product.
		$args = array(
			'exclude' => array( $product_id ),
			'limit' => 10,
			'page'  => 1,
			'status' => 'publish',
			'return' => 'ids',
			'category' => $category,
			'stock_status' => 'instock',
		);
		$product_ids = wc_get_products($args);

		return $this->get_cross_sell_products($product_ids);
	}

	public function get_cross_sell_products($product_ids)
	{
		$product_data = array();
		$cross_sell_product_data = array();

		foreach($product_ids as $product_id) {
			$product = wc_get_product($product_id);
			if ($product) {
				$attachment_ids = $product->get_gallery_image_ids();
				$product_gallery = array_map(function ($attachment_id) {
					$attachment = get_post($attachment_id);
<<<<<<< HEAD
					$thumbnail_alt_text = get_post_meta($attachment_id, '_wp_attachment_image_alt', true);
=======
					$thumbnail_alt_text = get_post_meta($thumbnail_id, '_wp_attachment_image_alt', true);
					$thumbnail_src = wp_get_attachment_url($attachment_id);
>>>>>>> 2e8e940d

					return [
						'id' => $attachment_id,
						'title' => $attachment->post_title,
						'altText' => $thumbnail_alt_text ? $thumbnail_alt_text : $attachment->post_title,
						'src' => $thumbnail_src ? $thumbnail_src : '',
					];
				}, $attachment_ids);
		
				// Get the thumbnail
				$thumbnail_id = get_post_thumbnail_id($product_id);
				$attachment = get_post($thumbnail_id);
				$thumbnail_alt_text = get_post_meta($thumbnail_id, '_wp_attachment_image_alt', true);
				$thumbnail_src = get_the_post_thumbnail_url($product_id);
		
				$thumbnail = [
					'id' => $thumbnail_id,
					'title' => $attachment->post_title,
					'altText' => $thumbnail_alt_text ? $thumbnail_alt_text : $attachment->post_title,
					'src' => $thumbnail_src ? $thumbnail_src : '',
				];
		
				$stockQuantity = $product->get_stock_quantity();
		
				$product_type = $product->get_type();
		
				$currency = get_option('woocommerce_currency');
		
				$default_price = [
					$currency => floatval($product->get_price())
				];
				$default_regular_price = [
					$currency => floatval($product->get_regular_price())
				];
				$default_sale_price = [
					$currency => floatval($product->get_sale_price())
				];

				$product_slug = $product->get_slug();

				$product_data[] = array(
					'id' => $product->get_id(),
					'name' => $product->get_name(),
					'permalink' => wp_make_link_relative(get_permalink($product->get_id())),
					'slug' => $product_slug,
					'thumbnail' => $thumbnail,
					'price' => apply_filters('wooless_product_price', $default_price, $product_id),
					'regularPrice' => apply_filters('wooless_product_regular_price', $default_regular_price, $product_id),
					'salePrice' => apply_filters('wooless_product_sale_price', $default_sale_price, $product_id),
					'onSale' => $product->is_on_sale(),
					'stockStatus' => $product->get_stock_status(),
					'createdAt' => strtotime($product->get_date_created()),
					'publishedAt' => strtotime(get_the_date('', $product->get_id())),
					'galleryImages' => $product_gallery,
					'productType' => $product->get_type(),
				);
					
				$cross_sell_product_data[] = apply_filters('blaze_wooless_cross_sell_data_for_typesense', $product_data);

				unset($product_data);
			}
		}

		return $cross_sell_product_data;
	}
}<|MERGE_RESOLUTION|>--- conflicted
+++ resolved
@@ -410,12 +410,8 @@
 				$attachment_ids = $product->get_gallery_image_ids();
 				$product_gallery = array_map(function ($attachment_id) {
 					$attachment = get_post($attachment_id);
-<<<<<<< HEAD
 					$thumbnail_alt_text = get_post_meta($attachment_id, '_wp_attachment_image_alt', true);
-=======
-					$thumbnail_alt_text = get_post_meta($thumbnail_id, '_wp_attachment_image_alt', true);
 					$thumbnail_src = wp_get_attachment_url($attachment_id);
->>>>>>> 2e8e940d
 
 					return [
 						'id' => $attachment_id,
