<?php

namespace BlazeWooless\Collections;

use BlazeWooless\Woocommerce;

class Product extends BaseCollection {
	private static $instance = null;
	public $collection_name = 'product';

	const BATCH_SIZE = 5;

	public static function get_instance() {
		if ( self::$instance === null ) {
			self::$instance = new self();
		}

		return self::$instance;
	}

	public function log_failed_product_import( $message ) {
		if ( is_array( $message ) ) {
			$message = json_encode( $message );
		}
		$logger  = wc_get_logger();
		$context = array( 'source' => 'wooless-failed-product-import' );
		$logger->debug( $message, $context );
	}

	public function get_product_recommendation_schema( $type = 'cross-sell' ) {
		$schema_name = 'crossSellProducts';
		if ( 'related' === $type ) {
			$schema_name = 'relatedProducts';
		}

		if ( 'upsell' === $type ) {
			$schema_name = 'upsellProducts';
		}

		return array(
			array( 'name' => $schema_name, 'type' => 'int64[]', 'optional' => true ),
		);

	}

	public function get_price_schema() {
		$price = array(
			array( 'name' => 'price', 'type' => 'object', 'facet' => true ),
			array( 'name' => 'regularPrice', 'type' => 'object' ),
			array( 'name' => 'salePrice', 'type' => 'object' ),
		);

		$currencies = Woocommerce::get_currencies();
		foreach ( $currencies as $currency ) {
			$price[] = array( 'name' => 'price.' . $currency, 'type' => 'float', 'optional' => true, 'facet' => true );
			$price[] = array( 'name' => 'regularPrice.' . $currency, 'type' => 'float', 'optional' => true );
			$price[] = array( 'name' => 'salePrice.' . $currency, 'type' => 'float', 'optional' => true );
		}

		return $price;
	}

	public function get_fields() {
		$fields = array(
			array( 'name' => 'id', 'type' => 'string', 'facet' => true ),
			array( 'name' => 'productId', 'type' => 'string', 'facet' => true ),
			array( 'name' => 'parentId', 'type' => 'int64', 'facet' => true, 'optional' => true ),
			array( 'name' => 'shortDescription', 'type' => 'string', 'optional' => true ),
			array( 'name' => 'description', 'type' => 'string' ),
			array( 'name' => 'name', 'type' => 'string', 'facet' => true, 'sort' => true ),
			array( 'name' => 'permalink', 'type' => 'string' ),
			array( 'name' => 'slug', 'type' => 'string', 'facet' => true ),
			array( 'name' => 'seoFullHead', 'type' => 'string', 'optional' => true ),
			array( 'name' => 'sku', 'type' => 'string' ),
			array( 'name' => 'onSale', 'type' => 'bool', 'facet' => true ),
			array( 'name' => 'stockQuantity', 'type' => 'int64' ),
			array( 'name' => 'stockStatus', 'type' => 'string', 'sort' => true, 'facet' => true ),
			array( 'name' => 'backorder', 'type' => 'string', 'sort' => true, 'facet' => true ),
			array( 'name' => 'status', 'type' => 'string', 'sort' => true, 'facet' => true ),
			array( 'name' => 'shippingClass', 'type' => 'string' ),
			array( 'name' => 'updatedAt', 'type' => 'int64' ),
			array( 'name' => 'createdAt', 'type' => 'int64' ),
			array( 'name' => 'publishedAt', 'type' => 'int64', 'optional' => true, 'facet' => true ),
			array( 'name' => 'daysPassed', 'type' => 'int64', 'optional' => true, 'facet' => true ),
			array( 'name' => 'isFeatured', 'type' => 'bool', 'facet' => true ),
			array( 'name' => 'totalSales', 'type' => 'int64' ),
			array( 'name' => 'productType', 'type' => 'string', 'facet' => true ),
			array( 'name' => 'taxonomies', 'type' => 'object[]', 'facet' => true, 'optional' => true ),
			// Had to use string[] to type base on https://github.com/typesense/typesense/issues/227#issuecomment-1364072388 because ts is throwing errors after updgrade that the data is not an array
			array( 'name' => 'taxonomies.name', 'type' => 'string[]', 'facet' => true, 'optional' => true ),
			array( 'name' => 'taxonomies.termId', 'type' => 'string[]', 'facet' => true, 'optional' => true ),
			array( 'name' => 'taxonomies.url', 'type' => 'string[]', 'optional' => true ),
			array( 'name' => 'taxonomies.type', 'type' => 'string[]', 'facet' => true, 'optional' => true ),
			array( 'name' => 'taxonomies.slug', 'type' => 'string[]', 'facet' => true, 'optional' => true ),
			array( 'name' => 'taxonomies.nameAndType', 'type' => 'string[]', 'facet' => true, 'optional' => true ),
			array( 'name' => 'taxonomies.childAndParentTerm', 'type' => 'string[]', 'facet' => true, 'optional' => true ),
			array( 'name' => 'taxonomies.parentTerm', 'type' => 'string[]', 'optional' => true ),
			array( 'name' => 'taxonomies.breadcrumbs', 'type' => 'object[]', 'optional' => true ),
			array( 'name' => 'taxonomies.filters', 'type' => 'string[]', 'optional' => true, 'facet' => true ),
			array( 'name' => 'taxonomies.metaData', 'type' => 'object[]', 'optional' => true, 'facet' => true ),
			//@TODO - Transfer to judme extension
			array( 'name' => 'judgemeReviews', 'type' => 'object', 'optional' => true ),
			array( 'name' => 'judgemeReviews.id', 'type' => 'int64', 'optional' => true ),
			array( 'name' => 'judgemeReviews.externalId', 'type' => 'int64', 'optional' => true ),
			array( 'name' => 'judgemeReviews.average', 'type' => 'float', 'optional' => true ),
			array( 'name' => 'judgemeReviews.count', 'type' => 'int32', 'optional' => true ),
			array( 'name' => 'judgemeReviews.percentage', 'type' => 'object[]', 'optional' => true ),
			//@TODO - Transfer to yotpo extentions
			array( 'name' => 'yotpoReviews', 'type' => 'object', 'optional' => true ),
			array( 'name' => 'yotpoReviews.product_score', 'type' => 'float', 'optional' => true ),
			array( 'name' => 'yotpoReviews.total_reviews', 'type' => 'int64', 'optional' => true ),
			array( 'name' => 'thumbnail', 'type' => 'object' ),
			array( 'name' => 'thumbnail.altText', 'type' => 'string', 'optional' => true ),
			array( 'name' => 'thumbnail.id', 'type' => 'int64', 'optional' => true ),
			array( 'name' => 'menuOrder', 'type' => 'int64', 'optional' => true ),
			array( 'name' => 'thumbnail.src', 'type' => 'string', 'optional' => true ),
			array( 'name' => 'thumbnail.title', 'type' => 'string', 'optional' => true ),
			array( 'name' => 'metaData', 'type' => 'object', 'optional' => true ),
			array( 'name' => 'metaData.priceWithTax', 'type' => 'object', 'optional' => true ),
			array( 'name' => 'metaData.priceWithTax.AUD', 'type' => 'float', 'optional' => true ),
			array( 'name' => 'metaData.priceWithTax.NZD', 'type' => 'float', 'optional' => true ),
			array( 'name' => 'metaData.priceWithTax.USD', 'type' => 'float', 'optional' => true ),
			array( 'name' => 'metaData.priceWithTax.GBP', 'type' => 'float', 'optional' => true ),
			array( 'name' => 'metaData.priceWithTax.CAD', 'type' => 'float', 'optional' => true ),
			array( 'name' => 'metaData.priceWithTax.EUR', 'type' => 'float', 'optional' => true ),
			array( 'name' => 'metaData.productLabel', 'type' => 'string', 'optional' => true ),
		);

		$cross_sell = $this->get_product_recommendation_schema( 'cross-sell' );
		$related    = $this->get_product_recommendation_schema( 'related' );
		$upsell     = $this->get_product_recommendation_schema( 'upsell' );

		$recommendation_schema = array_merge( $cross_sell, $related, $upsell );


		$fields = array_merge_recursive( $fields, $recommendation_schema );
		$fields = array_merge_recursive( $fields, $this->get_price_schema() );
		return apply_filters( 'blaze_wooless_product_for_typesense_fields', $fields );
	}

	public function get_product_ids( $page, $batch_size = 5 ) {
		global $wpdb;
		// Calculate the offset
		$offset = ( $page - 1 ) * $batch_size;

		// Query to select post IDs from the posts table with pagination
		$query = $wpdb->prepare(
			"SELECT ID FROM {$wpdb->posts} WHERE post_type IN ('product', 'product_variation') LIMIT %d OFFSET %d",
			$batch_size,
			$offset
		);

		// Get the results as an array of IDs
		return $wpdb->get_col( $query );
	}

	public function get_total_pages( $batch_size = 20 ) {
		global $wpdb;
		$query       = "SELECT COUNT(*) FROM {$wpdb->posts} WHERE post_type IN ('product', 'product_variation')";
		$total_posts = $wpdb->get_var( $query );
		$total_pages = ceil( $total_posts / $batch_size );
		return $total_pages;
	}

	public function initialize() {

		do_action( 'blaze_wooless_pre_sync_products' );

		// Query judge.me product external_ids and update to options
		do_action( 'blaze_wooless_generate_product_reviews_data' );

		$logger  = wc_get_logger();
		$context = array( 'source' => 'wooless-product-collection-initialize' );

		$this->drop_collection();

		try {
			$logger->debug( 'TS Product collection: ' . $this->collection_name(), $context );
			$this->create_collection(
				array(
					'name' => $this->collection_name(),
					'fields' => $this->get_fields(),
					'default_sorting_field' => 'updatedAt',
					'enable_nested_fields' => true
				)
			);
		} catch (\Exception $e) {
			$logger->debug( 'TS Product collection intialize Exception: ' . $e->getMessage(), $context );
		}
	}

	public function get_product_query_args( $page = 1, $batch_size = 5 ) {
		return apply_filters( 'wooless_product_query_args', array(
			'status' => 'publish',
			'limit' => $batch_size,
			'page' => $page,
			'type' => array(
				'simple',
				'variable',
				'bundle',
				'composite',
				'variation',
			)
		) );
	}

	public function index_to_typesense() {
		//Product indexing
		$logger  = wc_get_logger();
		$context = array( 'source' => 'wooless-product-import' );

		$this->log_failed_product_import( "============================ START OF PRODUCT IMPORT ============================" );

		try {
			$page = $_REQUEST['page'] ?? 1;

			if ( $page == 1 ) {
				$this->initialize();
			}

			$batch_size              = 5; // Adjust the batch size depending on your server's capacity
			$imported_products_count = 0;
			$total_imports           = 0;
			$product_ids             = $this->get_product_ids( $page, $batch_size );
			$logger->debug(
				sprintf(
					'Page: %d; Batch size: %d; Product Ids: [%s]',
					$page,
					$batch_size,
					implode( ', ', $product_ids )
				),
				$context
			);

<<<<<<< HEAD
			$products_batch = array();

			// Prepare products for indexing in Typesense
			foreach ( $product_ids as $product_id ) {
				if ( \get_post_status( $product_id ) !== 'publish' ) {
					continue;
				}

				$product = \wc_get_product( $product_id );

				$generated_product = $this->generate_typesense_data( $product );
				$products_batch[]  = $generated_product;

				// Free memory
				unset( $product_data );
			}

			// Import products to Typesense
			try {
				$result             = $this->import( $products_batch );
				$successful_imports = array_filter( $result, function ($batch_result) {
					$successful_import = isset( $batch_result['success'] ) && $batch_result['success'] == true;
					if ( ! $successful_import ) {
						$this->log_failed_product_import( $batch_result );
					}
					return $successful_import;
				} );
				$logger->debug( 'TS Product Import result: ' . print_r( $result, 1 ), $context );
				$imported_products_count += count( $successful_imports ); // Increment the count of imported products
				$total_imports += count( $products_batch ); // Increment the count of imported products
			} catch (\Exception $e) {
				$logger->debug( 'TS Product Import Exception: ' . $e->getMessage(), $context );
				error_log( "Error importing products to Typesense: " . $e->getMessage() );
			}
=======
			$products_batch = $this->prepare_batch_data( $product_ids );
>>>>>>> 51862507

			$successful_imports      = $this->import_prepared_batch( $products_batch );
			$imported_products_count += count( $successful_imports ); // Increment the count of imported products
			$total_imports += count( $products_batch ); // Increment the count of imported products

			$total_pages   = $this->get_total_pages( $batch_size );
			$next_page     = $page + 1;
			$has_next_data = $page < $total_pages;
			$logger->debug(
				sprintf(
					'Total pages: %d',
					$total_pages,
				),
				$context
			);
			echo json_encode( array(
				'imported_products_count' => count( $successful_imports ),
				'total_imports' => $total_imports,
				'has_next_data' => $has_next_data,
				'next_page' => $has_next_data ? $next_page : null,
			) );
			$this->log_failed_product_import( "============================ END OF PRODUCT IMPORT ============================" );

			wp_die();
		} catch (\Exception $e) {
			$logger->debug( 'TS Batch Exception: ' . $e->getMessage(), $context );
			$error_message = "Error: " . $e->getMessage();
			echo $error_message; // Print the error message for debugging purposes
			echo "<script>
			console.log('Error block executed'); // Log a message to the browser console
			document.getElementById('error_message').innerHTML = '$error_message';
		</script>";
			echo "Error creating collection: " . $e->getMessage() . "\n";
		}
	}

	public function get_addional_tabs( $product ) {
		// Get the additional product tabs
		$product_id                = $product->get_id();
		$additional_tabs           = get_post_meta( $product_id, '_additional_tabs', true );
		$formatted_additional_tabs = array();

		if ( ! empty( $additional_tabs ) ) {
			foreach ( $additional_tabs as $tab ) {
				$formatted_additional_tabs[] = array(
					'title' => $tab['tab_title'],
					'content' => $tab['tab_content'],
				);
			}
		}

		unset( $additional_tabs );
		$formatted_additional_tabs = $this->get_woocommerce_product_tabs( $product, $formatted_additional_tabs );
		return apply_filters( 'wooless_product_tabs', $formatted_additional_tabs, $product_id, $product );
	}

	public function get_woocommerce_product_tabs( $product_args, $formatted_additional_tabs ) {
		global $product;
		$orginal_product    = $product;
		$GLOBALS['product'] = $product_args;
		$product            = $product_args;

		$product_tabs = apply_filters( 'woocommerce_product_tabs', array() );
		if ( ! empty( $product_tabs ) ) {
			if ( isset( $product_tabs['description'] ) ) {
				// We are removing desription because this is processed by the frontend separately 
				unset( $product_tabs['description'] );
			}

			foreach ( $product_tabs as $key => $product_tab ) {
				$content = '';
				if ( isset( $product_tab['callback'] ) ) {
					ob_start();
					call_user_func( $product_tab['callback'], $key, $product_tab );
					$content = ob_get_clean();
				}

				$tab_item = [ 
					'title' => wp_kses_post( apply_filters( 'woocommerce_product_' . $key . '_tab_title', $product_tab['title'], $key ) ),
					'content' => do_shortcode( $content ),
					'isOpen' => 0,
					'location' => ''
				];

				$formatted_additional_tabs[] = apply_filters( 'wooless_tab_' . $key, $tab_item, $product_tab, $product );
			}
		}
		$product = $orginal_product;
		return $formatted_additional_tabs;
	}

	public function get_thumnail( $product ) {
		// // Get the thumbnail
		$product_id   = $product->get_id();
		$parent_id    = $product->get_parent_id();
		$thumbnail_id = get_post_thumbnail_id( $product_id );

		$should_use_parent_thumbnail = $product->is_type( 'variation' ) && empty( $thumbnail_id );
		if ( $should_use_parent_thumbnail ) {
			$thumbnail_id = get_post_thumbnail_id( $parent_id );
		}

		$attachment         = get_post( $thumbnail_id );
		$thumbnail_alt_text = get_post_meta( $thumbnail_id, '_wp_attachment_image_alt', true );
		$thumbnail_src      = get_the_post_thumbnail_url( $should_use_parent_thumbnail ? $parent_id : $product_id );

		if ( empty( $thumbnail_src ) ) {
			// If there is no product image then we use the woocommerce placeholder image
			$thumbnail_src = wc_placeholder_img_src();
		}

		$attachment_title = ( $attachment && ! empty( $attachment->post_title ) ) ? $attachment->post_title : '';

		return apply_filters( 'wooless_product_thumbnail', array(
			'id' => $thumbnail_id,
			'title' => $attachment_title,
			'altText' => $thumbnail_alt_text ? $thumbnail_alt_text : $attachment_title,
			'src' => $thumbnail_src ? $thumbnail_src : '',
		), $product );
	}

	public function get_gallery( $product ) {
		$attachment_ids  = $product->get_gallery_image_ids();
		$product_gallery = array_map( function ($attachment_id) {
			$attachment         = get_post( $attachment_id );
			$thumbnail_alt_text = get_post_meta( $attachment_id, '_wp_attachment_image_alt', true );
			$thumbnail_src = wp_get_attachment_url( $attachment_id );

			return array(
				'id' => $attachment_id,
				'title' => $attachment->post_title,
				'altText' => strval( $thumbnail_alt_text ? $thumbnail_alt_text : $attachment->post_title ),
				'src' => $thumbnail_src ? $thumbnail_src : '',
			);
		}, $attachment_ids );

		return apply_filters( 'wooless_product_gallery', $product_gallery, $product );
	}

	public function get_price( $product, $currency = null ) {
		if ( empty( $currency ) ) {
			$currency = get_option( 'woocommerce_currency' );
		}

		$default_price = array(
			$currency => Woocommerce::format_price( $product->get_price() )
		);

		return apply_filters( 'wooless_product_price', $default_price, $product->get_id(), $product );
	}

	public function get_regular_price( $product, $currency = null ) {
		if ( empty( $currency ) ) {
			$currency = get_option( 'woocommerce_currency' );
		}

		$default_regular_price = array(
			$currency => Woocommerce::format_price( $product->get_regular_price() )
		);

		return apply_filters( 'wooless_product_regular_price', $default_regular_price, $product->get_id(), $product );
	}

	public function get_sale_price( $product, $currency = null ) {
		if ( empty( $currency ) ) {
			$currency = get_option( 'woocommerce_currency' );
		}

		$default_sale_price = array(
			$currency => Woocommerce::format_price( $product->get_sale_price() )
		);

		return apply_filters( 'wooless_product_sale_price', $default_sale_price, $product->get_id(), $product );
	}

	public function get_stock_status( $product ) {
		$type         = $product->get_type();
		$stock_status = $product->get_stock_status();
		if ( 'variable' == $type ) {
			$available_variations = $product->get_available_variations();
			$stock_status         = 'outofstock';

			if ( ! empty( $available_variations ) ) {
				foreach ( $available_variations as $variation ) {
					if ( $variation['is_in_stock'] && $variation['is_purchasable'] ) {
						$stock_status = 'instock';
						break; // Stop checking once we find a variation in stock
					}
				}
			}
		}

		return $stock_status;
	}

	public function prepare_batch_data( $product_ids ) {
		$products_batch = array();
		if ( empty( $product_ids ) ) {
			return $products_batch;
		}

		// Prepare products for indexing in Typesense
		foreach ( $product_ids as $product_id ) {
			if ( \get_post_status( $product_id ) !== 'publish' ) {
				continue;
			}

			$product = \wc_get_product( $product_id );

			$generated_product = $this->generate_typesense_data( $product );
			$products_batch[]  = $generated_product;
		}

		return $products_batch;
	}

	public function import_prepared_batch( $products_batch ) {
		$logger  = wc_get_logger();
		$context = array( 'source' => 'blazecommerce-product-import' );

		// Import products to Typesense
		try {
			$result             = $this->import( $products_batch );
			$successful_imports = array_filter( $result, function ($batch_result) {
				$successful_import = isset( $batch_result['success'] ) && $batch_result['success'] == true;
				if ( ! $successful_import ) {
					$this->log_failed_product_import( $batch_result );
				}
				return $successful_import;
			} );
			$logger->debug( 'TS Product Import result: ' . print_r( $result, 1 ), $context );

			return $successful_imports;
		} catch (\Exception $e) {
			$logger->debug( 'TS Product Import Exception: ' . $e->getMessage(), $context );
			error_log( "Error importing products to Typesense: " . $e->getMessage() );
			return array();
		}
	}

	public function generate_typesense_data( $product ) {
		if ( empty( $product ) ) {
			return null;
		}

		$product_id     = $product->get_id();
		$type           = $product->get_type();
		$stock_quantity = $product->get_stock_quantity();
		$currency       = get_option( 'woocommerce_currency' );

		$published_at = strtotime( get_the_date( '', $product->get_id() ) );
		$days_passed  = $this->get_days_passed( $published_at );

		$taxonomies          = $this->get_taxonomies( $product );
		$related_products    = array();
		$cross_sell_products = array();
		$upsell_products     = array();
		$status              = $product->get_status();
		if ( 'variation' !== $type ) {
			$related_products    = $this->get_related_products( $product_id, $taxonomies, 'ids' );
			$cross_sell_products = $product->get_cross_sell_ids();
			$upsell_products     = $product->get_upsell_ids();
		}

		if ( 'variation' === $type ) {
			$parent_id      = $product->get_parent_id();
			$parent_product = wc_get_product( $parent_id );
			if ( $parent_product ) {
				$parent_status = $parent_product->get_status();
				if ( 'publish' !== $parent_status ) {
					$status = $parent_status;
				}
			}
		}

		$updated_at   = $product->get_date_modified();
		$created_at   = $product->get_date_created();
		$current_time = current_time( 'Y-m-d H:i:s' );
		$product_slug = get_post_field( 'post_name', $product->get_id() );

		$product_data = array(
			'id' => strval( $product->get_id() ),
			'productId' => strval( $product->get_id() ),
			'parentId' => (int) $product->get_parent_id(),
			'shortDescription' => wpautop( $product->get_short_description() ),
			'description' => do_shortcode( wpautop( $product->get_description() ) ),
			'name' => $product->get_name(),
			'permalink' => wp_make_link_relative( get_permalink( $product->get_id() ) ),
			'slug' => ! empty( $product_slug ) ? $product_slug : sanitize_title( $product->get_name() ),
			'thumbnail' => $this->get_thumnail( $product ),
			'sku' => strval( $product->get_sku() ),
			'price' => $this->get_price( $product, $currency ),
			'regularPrice' => $this->get_regular_price( $product, $currency ),
			'salePrice' => $this->get_sale_price( $product, $currency ),
			'onSale' => $product->is_on_sale(),
			'stockQuantity' => empty( $stock_quantity ) ? 0 : $stock_quantity,
			'stockStatus' => $this->get_stock_status( $product ),
			'backorder' => $product->get_backorders(),
			'shippingClass' => $product->get_shipping_class(),
			'updatedAt' => strtotime( $updated_at ? $updated_at : $current_time ),
			'createdAt' => strtotime( $created_at ? $created_at : $current_time ),
			'publishedAt' => (int) $published_at,
			'daysPassed' => $days_passed,
			'isFeatured' => $product->get_featured(),
			'totalSales' => (int) $product->get_total_sales(),
			'galleryImages' => $this->get_gallery( $product ),
			'taxonomies' => $taxonomies,
			'productType' => $product->get_type(),
			'crossSellProducts' => $cross_sell_products,
			'relatedProducts' => $related_products,
			'upsellProducts' => $upsell_products,
			'additionalTabs' => $this->get_addional_tabs( $product ),
			'status' => $status,
			'menuOrder' => $product->get_menu_order(),
			'metaData' => array(),
			'seoFullHead' => '',
		);
		return apply_filters( 'blaze_wooless_product_data_for_typesense', $product_data, $product_id, $product );
	}

	public function sync( $product ) {
		$document_data = $this->generate_typesense_data( $product );
		try {
			$response = $this->upsert( $document_data );
			do_action( 'ts_product_update', $product->get_id(), $product );
			return array(
				'data_sent' => $document_data,
				'response' => $response
			);
		} catch (\Exception $e) {
			$logger  = wc_get_logger();
			$context = array( 'source' => 'wooless-product-update' );

			$logger->debug( 'TS Product Update Exception: ' . $e->getMessage(), $context );
			error_log( "Error updating product in Typesense: " . $e->getMessage() );

			return array(
				'error' => $e->getMessage(),
				'data_sent' => $document_data
			);
		}
	}


	public function get_all_parent_categories_recursive( $term_id, $taxonomy, &$parent_terms = [] ) {
		$term = get_term( $term_id, $taxonomy );
		if ( $term && $term->parent != 0 && ! in_array( $term->parent, $parent_terms ) ) {
			$parent_terms[] = $term->parent;
			$this->get_all_parent_categories_recursive( $term->parent, $taxonomy, $parent_terms );
		}
		return $parent_terms;
	}


	public function get_all_categories_with_parents( $product_id ) {
		$current_categories = wp_get_object_terms( $product_id, 'product_cat', array( 'fields' => 'ids' ) );

		$all_categories = [];
		foreach ( $current_categories as $category_id ) {
			if ( ! in_array( $category_id, $all_categories ) ) {
				$all_categories[] = $category_id;
			}
			// Get all parent categories recursively
			$parent_categories = $this->get_all_parent_categories_recursive( $category_id, 'product_cat' );
			foreach ( $parent_categories as $parent_category_id ) {
				if ( ! in_array( $parent_category_id, $all_categories ) ) {
					$all_categories[] = $parent_category_id;
				}
			}
		}

		return $all_categories;
	}

	public function get_product_taxonomy_item( $product_term ) {
		$taxonomy  = $product_term->taxonomy;
		$term_name = $product_term->name;
		$term_slug = $product_term->slug;
		// Get Parent Term
		$parentTerm       = get_term( $product_term->parent, $taxonomy );
		$term_parent      = ! is_wp_error( $parentTerm ) ? $parentTerm->name : '';
		$termOrder        = is_plugin_active( 'taxonomy-terms-order/taxonomy-terms-order.php' ) ? $product_term->term_order : 0;
		$term_permalink   = wp_make_link_relative( get_term_link( $product_term->term_id ) );
		$term_parent_slug = ! is_wp_error( $parentTerm ) ? $parentTerm->slug : '';

		// Get the thumbnail
		$term_thumbnail_id = get_term_meta( $product_term->term_id, 'thumbnail_id', true );
		$term_attachment   = get_post( $term_thumbnail_id );

		$term_thumbnail = array(
			'id' => $term_thumbnail_id,
			'title' => $term_attachment && ! empty( $term_attachment->post_title ) ? $term_attachment->post_title : '',
			'altText' => strval( get_post_meta( $term_thumbnail_id, '_wp_attachment_image_alt', true ) ),
			'src' => wp_get_attachment_url( $term_thumbnail_id ),
		);

		return apply_filters( 'blaze_wooless_product_taxonomy_item', array(
			'name' => $term_name,
			'termId' => (string) $product_term->term_id,
			'url' => get_term_link( $product_term->term_id ),
			'type' => $taxonomy,
			'slug' => $term_slug,
			'nameAndType' => $product_term->name . '|' . $taxonomy,
			'childAndParentTerm' => $term_parent ? $product_term->name . '|' . $term_parent : '',
			'parentTerm' => $term_parent,
			'breadcrumbs' => apply_filters( 'blaze_wooless_generate_breadcrumbs', $product_term->term_id, $taxonomy ),
			'filters' => $term_name . '|' . $taxonomy . '|' . $term_slug . '|' . $term_parent . '|' . $termOrder . '|' . $term_permalink . '|' . $term_parent_slug . '|' . $term_thumbnail['src'],
			'metaData' => apply_filters( 'blaze_commerce_taxonomy_meta_data', array(), $product_term->term_id ),
		), $product_term );
	}

	public function get_taxonomies( $product ) {
		$taxonomies_data = [];
		$taxonomies      = get_object_taxonomies( 'product' );

		$product_id = $product->get_id();

		if ( $product->is_type( 'variation' ) ) {
			$product_id = $product->get_parent_id();
		}

		foreach ( $taxonomies as $taxonomy ) {
			// Exclude taxonomies based on their names
			if (
				preg_match( '/^(ef_|elementor|nav_|ml-|ufaq|translation_priority|wpcode_)/', $taxonomy ) ||
				'product_cat' == $taxonomy
			) {
				continue;
			}

			$product_terms = get_the_terms( $product_id, $taxonomy );

			if ( ! empty( $product_terms ) && ! is_wp_error( $product_terms ) ) {
				foreach ( $product_terms as $product_term ) {
					$taxonomies_data[] = $this->get_product_taxonomy_item( $product_term );
				}

				unset( $product_terms );
			}
		}

		$all_categories = $this->get_all_categories_with_parents( $product_id );
		if ( ! empty( $all_categories ) ) {
			$categories = get_terms( array(
				'taxonomy' => 'product_cat',
				'include' => $all_categories
			) );
			if ( ! empty( $categories ) ) {
				foreach ( $categories as $product_term ) {
					$taxonomies_data[] = $this->get_product_taxonomy_item( $product_term );
				}
			}
		}
		unset( $taxonomies );

		return $taxonomies_data;
	}

	public function get_related_products( $product_id, $taxonomies, $return = 'objects' ) {
		$category = array();
		foreach ( $taxonomies as $taxonomy ) {
			if ( $taxonomy['type'] == 'product_cat' ) {
				$category[] = $taxonomy['slug'];
			}
		}

		unset( $taxonomies );

		// Get products that aren't the current product.
		$args        = array(
			'exclude' => array( $product_id ),
			'limit' => 10,
			'page' => 1,
			'status' => 'publish',
			'return' => 'ids',
			'category' => $category,
			'stock_status' => 'instock',
		);
		$product_ids = wc_get_products( $args );

		if ( 'ids' === $return ) {
			return $product_ids;
		}

		return $this->get_products_by_ids( $product_ids );
	}

	public function get_products_by_ids( $product_ids ) {
		$product_data            = array();
		$cross_sell_product_data = array();

		if ( ! empty( $product_ids ) ) {
			foreach ( $product_ids as $product_id ) {
				if ( $product_id ) {
					$product = wc_get_product( $product_id );

					if ( $product ) {
						$attachment_ids  = $product->get_gallery_image_ids();
						$product_gallery = array_map( function ($attachment_id) {
							$attachment         = get_post( $attachment_id );
							$thumbnail_alt_text = get_post_meta( $attachment_id, '_wp_attachment_image_alt', true );
							$thumbnail_src = wp_get_attachment_url( $attachment_id );

							return [ 
								'id' => $attachment_id,
								'title' => $attachment->post_title,
								'altText' => strval( $thumbnail_alt_text ? $thumbnail_alt_text : $attachment->post_title ),
								'src' => $thumbnail_src ? $thumbnail_src : '',
							];
						}, $attachment_ids );

						// Get the thumbnail
						$thumbnail_id       = get_post_thumbnail_id( $product_id );
						$attachment         = get_post( $thumbnail_id );
						$thumbnail_alt_text = get_post_meta( $thumbnail_id, '_wp_attachment_image_alt', true );
						$thumbnail_src      = get_the_post_thumbnail_url( $product_id );
						$currency           = get_option( 'woocommerce_currency' );

						$product_type = $product->get_type();
						// Get variations if the product is a variable product
						$variations_data = $default_attributes = [];
						if ( $product_type === 'variable' || $product_type === 'pw-gift-card' ) {
							$variations = $product->get_available_variations();
							foreach ( $variations as $variation ) {
								$variation_obj = wc_get_product( $variation['variation_id'] );
								if ( ! $variation_obj ) {
									continue;
								}

								$variant_thumbnail_id       = get_post_thumbnail_id( $variation['variation_id'] );
								$variant_attachment         = get_post( $variant_thumbnail_id );
								$variant_thumbnail_alt_text = get_post_meta( $variant_thumbnail_id, '_wp_attachment_image_alt', true );
								$variant_thumbnail_src      = get_the_post_thumbnail_url( $variation['variation_id'] );

								$variations_items = [ 
									'variationId' => $variation['variation_id'],
									'attributes' => $variation['attributes'],
									'price' => array(
										$currency => floatval( $variation_obj->get_price() ),
									),
									'regularPrice' => array(
										$currency => floatval( $variation_obj->get_regular_price() ),
									),
									'salePrice' => array(
										$currency => floatval( $variation_obj->get_sale_price() ),
									),
									'stockQuantity' => empty( $variation_obj->get_stock_quantity() ) ? 0 : $variation_obj->get_stock_quantity(),
									'stockStatus' => $variation_obj->get_stock_status(),
									'backorder' => $variation_obj->get_backorders(),
									'onSale' => $variation_obj->is_on_sale(),
									'sku' => $variation_obj->get_sku(),
									'image' => [ 
										'id' => $variant_thumbnail_id,
										'title' => $variant_attachment->post_title,
										'altText' => strval( $variant_thumbnail_id ? $variant_thumbnail_id : $attachment->post_title ),
										'src' => $variant_thumbnail_src ? $variant_thumbnail_src : '',
									],
								];

								$variations_data[] = apply_filters( 'blaze_commerce_variation_data', $variations_items, $variation['variation_id'], $variation_obj );

								unset( $variations_items, $variation_obj, $variant_thumbnail_id, $variant_attachment, $variant_thumbnail_alt_text, $variant_thumbnail_src );
							}

							unset( $variations );
						}

						$thumbnail = [ 
							'id' => $thumbnail_id,
							'title' => $attachment->post_title,
							'altText' => strval( $thumbnail_alt_text ? $thumbnail_alt_text : $attachment->post_title ),
							'src' => $thumbnail_src ? $thumbnail_src : '',
						];

						$currency = get_option( 'woocommerce_currency' );

						$default_price         = [ 
							$currency => floatval( $product->get_price() )
						];
						$default_regular_price = [ 
							$currency => floatval( $product->get_regular_price() )
						];
						$default_sale_price    = [ 
							$currency => floatval( $product->get_sale_price() )
						];

						$stockQuantity = $product->get_stock_quantity();

						$published_at = strtotime( get_the_date( '', $product_id ) );

						$product_data = array(
							'id' => $product->get_id(),
							'name' => $product->get_name(),
							'permalink' => wp_make_link_relative( get_permalink( $product->get_id() ) ),
							'slug' => $product->get_slug(),
							'thumbnail' => $thumbnail,
							'price' => floatval( apply_filters( 'wooless_product_price', $default_price, $product_id ) ),
							'regularPrice' => floatval( apply_filters( 'wooless_product_regular_price', $default_regular_price, $product_id ) ),
							'salePrice' => floatval( apply_filters( 'wooless_product_sale_price', $default_sale_price, $product_id ) ),
							'onSale' => $product->is_on_sale(),
							'stockStatus' => $product->get_stock_status(),
							'backorder' => $product->get_backorders(),
							'createdAt' => strtotime( $product->get_date_created() ),
							'publishedAt' => (int) $published_at,
							'daysPassed' => $this->get_days_passed( $published_at ),
							'galleryImages' => $product_gallery,
							'productType' => $product->get_type(),
							'stockQuantity' => empty( $stockQuantity ) ? 0 : $stockQuantity,
							'variations' => $variations_data,
						);

						$cross_sell_product_data[] = apply_filters( 'blaze_wooless_cross_sell_data_for_typesense', $product_data, $product_id, $product );

						unset( $product_data, $product, $attachment_ids, $product_gallery, $thumbnail_id, $attachment, $thumbnail_alt_text, $thumbnail_src, $currency, $default_price, $default_regular_price, $default_sale_price, $stockQuantity, $published_at );
					}
				}
			}
		}

		return $cross_sell_product_data;
	}

	public function get_days_passed( $date ) {
		$current_date = strtotime( date( 'Y-m-d H:i:s' ) );
		$diff         = $current_date - $date;
		$days         = floor( $diff / ( 60 * 60 * 24 ) );

		return $days;
	}
}<|MERGE_RESOLUTION|>--- conflicted
+++ resolved
@@ -232,44 +232,7 @@
 				$context
 			);
 
-<<<<<<< HEAD
-			$products_batch = array();
-
-			// Prepare products for indexing in Typesense
-			foreach ( $product_ids as $product_id ) {
-				if ( \get_post_status( $product_id ) !== 'publish' ) {
-					continue;
-				}
-
-				$product = \wc_get_product( $product_id );
-
-				$generated_product = $this->generate_typesense_data( $product );
-				$products_batch[]  = $generated_product;
-
-				// Free memory
-				unset( $product_data );
-			}
-
-			// Import products to Typesense
-			try {
-				$result             = $this->import( $products_batch );
-				$successful_imports = array_filter( $result, function ($batch_result) {
-					$successful_import = isset( $batch_result['success'] ) && $batch_result['success'] == true;
-					if ( ! $successful_import ) {
-						$this->log_failed_product_import( $batch_result );
-					}
-					return $successful_import;
-				} );
-				$logger->debug( 'TS Product Import result: ' . print_r( $result, 1 ), $context );
-				$imported_products_count += count( $successful_imports ); // Increment the count of imported products
-				$total_imports += count( $products_batch ); // Increment the count of imported products
-			} catch (\Exception $e) {
-				$logger->debug( 'TS Product Import Exception: ' . $e->getMessage(), $context );
-				error_log( "Error importing products to Typesense: " . $e->getMessage() );
-			}
-=======
 			$products_batch = $this->prepare_batch_data( $product_ids );
->>>>>>> 51862507
 
 			$successful_imports      = $this->import_prepared_batch( $products_batch );
 			$imported_products_count += count( $successful_imports ); // Increment the count of imported products
