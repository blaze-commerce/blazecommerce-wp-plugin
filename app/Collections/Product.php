<?php

namespace BlazeWooless\Collections;

class Product extends BaseCollection
{
	private static $instance = null;
	public $collection_name = 'product';

	public static function get_instance()
	{
		if (self::$instance === null) {
			self::$instance = new self();
		}

		return self::$instance;
	}

<<<<<<< HEAD
	public function index_to_typesense()
	{
		//Product indexing

		// Fetch the store ID from the saved options
		$wooless_site_id = get_option('store_id');
		$collection_product = 'product-' . $wooless_site_id;
		try {
			try {
				$this->drop_collection();
			} catch (\Exception $e) {
				// Don't error out if the collection was not found
			}

			$this->create_collection(
				array(
					'name' => $collection_product,
					'fields' => array(
						array( 'name' => 'id', 'type' => 'string', 'facet' => true ),
						array( 'name' => 'productId', 'type' => 'string', 'facet' => true ),
						array( 'name' => 'description', 'type' => 'string' ),
						array( 'name' => 'shortDescription', 'type' => 'string' ),
						array( 'name' => 'name', 'type' => 'string', 'facet' => true, 'sort' => true ),
						array( 'name' => 'permalink', 'type' => 'string' ),
						array( 'name' => 'slug', 'type' => 'string', 'facet' => true ),
						array( 'name' => 'seoFullHead', 'type' => 'string' ),
						array( 'name' => 'sku', 'type' => 'string' ),
						array( 'name' => 'onSale', 'type' => 'bool', 'facet' => true ),
						array( 'name' => 'stockQuantity', 'type' => 'int64' ),
						array( 'name' => 'stockStatus', 'type' => 'string' ),
						array( 'name' => 'updatedAt', 'type' => 'int64' ),
						array( 'name' => 'createdAt', 'type' => 'int64' ),
						array( 'name' => 'isFeatured', 'type' => 'bool', 'facet' => true ),
						array( 'name' => 'totalSales', 'type' => 'int64' ),
						array( 'name' => 'productType', 'type' => 'string', 'facet' => true ),
						array( 'name' => 'taxonomies', 'type' => 'object[]', 'facet' => true ),
						array( 'name' => 'crossSellData', 'type' => 'object[]', 'facet' => true ),
						array( 'name' => 'price', 'type' => 'object', "facet" => true ),
						array( 'name' => 'regularPrice', 'type' => 'object'),
						array( 'name' => 'salePrice', 'type' => 'object' ),
=======
	public function initialize()
	{
		$logger = wc_get_logger();
		$context = array('source' => 'wooless-product-collection-initialize');
		try {
			$this->drop_collection();
		} catch (\Exception $e) {
		}

		try {

			$logger->debug('TS Product collection: ' . $this->collection_name(), $context);
			$this->create_collection(
				array(
					'name' => $this->collection_name(),
					'fields' => array(
						['name' => 'id', 'type' => 'string', 'facet' => true],
						['name' => 'productId', 'type' => 'string', 'facet' => true],
						['name' => 'description', 'type' => 'string'],
						['name' => 'shortDescription', 'type' => 'string'],
						['name' => 'name', 'type' => 'string', 'facet' => true, 'sort' => true],
						['name' => 'permalink', 'type' => 'string'],
						['name' => 'slug', 'type' => 'string', 'facet' => true],
						['name' => 'seoFullHead', 'type' => 'string'],
						['name' => 'sku', 'type' => 'string'],
						['name' => 'price', 'type' => 'object', "facet" => true],
						['name' => 'price.AUD', 'type' => 'float'],
						['name' => 'regularPrice', 'type' => 'object'],
						['name' => 'regularPrice.AUD', 'type' => 'float'],
						['name' => 'salePrice', 'type' => 'object'],
						['name' => 'salePrice.AUD', 'type' => 'float'],
						['name' => 'onSale', 'type' => 'bool', 'facet' => true],
						['name' => 'stockQuantity', 'type' => 'int64'],
						['name' => 'stockStatus', 'type' => 'string'],
						['name' => 'updatedAt', 'type' => 'int64'],
						['name' => 'createdAt', 'type' => 'int64'],
						['name' => 'isFeatured', 'type' => 'bool', 'facet' => true],
						['name' => 'totalSales', 'type' => 'int64'],
						['name' => 'productType', 'type' => 'string', 'facet' => true],
						['name' => 'taxonomies', 'type' => 'object[]', 'facet' => true, 'optional' => true],
						// Had to use string[] to type base on https://github.com/typesense/typesense/issues/227#issuecomment-1364072388 because ts is throwing errors after updgrade that the data is not an array
						['name' => 'taxonomies.name', 'type' => 'string[]', 'facet' => true, 'optional' => true],
						['name' => 'taxonomies.url', 'type' => 'string[]', 'optional' => true],
						['name' => 'taxonomies.type', 'type' => 'string[]', 'facet' => true, 'optional' => true],
						['name' => 'taxonomies.slug', 'type' => 'string[]', 'facet' => true, 'optional' => true],
						['name' => 'taxonomies.nameAndType', 'type' => 'string[]', 'facet' => true, 'optional' => true],
>>>>>>> 6bdabbb1
					),
					'default_sorting_field' => 'updatedAt',
					'enable_nested_fields' => true
				)
			);

<<<<<<< HEAD
			// Set initial values for pagination and batch size
			$finished = false;
			$page = 1;
			$batch_size = 100; // Adjust the batch size depending on your server's capacity
			$imported_products_count = 0;
			$total_imports = 0;

			$judgeme_product_data = apply_filters('blaze_wooless_generate_product_data', array());

			while (!$finished) {
				$products = \wc_get_products(array( 'status' => 'publish', 'limit' => $batch_size, 'page' => $page ));
=======
		} catch (\Exception $e) {
			$logger->debug('TS Product collection intialize Exception: ' . $e->getMessage(), $context);
		}
	}

	public function index_to_typesense()
	{
		//Product indexing
		$logger = wc_get_logger();
		$context = array('source' => 'wooless-product-import');


		try {
			$this->initialize();
			// Set initial values for pagination and batch size
			$finished = false;
			$page = 1;
			$batch_size = apply_filters('wooless_product_import_batch_size', 20); // Adjust the batch size depending on your server's capacity
			$imported_products_count = 0;

			while (!$finished) {
				$products = \wc_get_products(array('status' => 'publish', 'limit' => $batch_size, 'page' => $page));
>>>>>>> 6bdabbb1

				if (empty($products)) {
					$finished = true;
					continue;
				}

				$products_batch = array();

				// Prepare products for indexing in Typesense
				foreach ($products as $product) {
<<<<<<< HEAD
					$product_id = $product->get_id();
					$product_slug = $product->get_slug();

					// Get the product data
					$product_data = $this->generate_typesense_data($product, $judgeme_product_data);
=======
					// Get the product data
					$product_data = $this->generate_typesense_data($product);
>>>>>>> 6bdabbb1

					if (!$product_data) {
						error_log("Skipping product ID: " . $product->get_id());
						continue; // Skip this product if no product data is found
					}

					$products_batch[] = $product_data;

					// Free memory
					unset($product_data);
				}

				// Log the number of products in the batch
				error_log("Batch size: " . count($products_batch));

				// Increment the page number
				$page++;

				// Import products to Typesense
				try {
					$result = $this->import($products_batch);
<<<<<<< HEAD
					// echo "<pre>"; print_r($result); echo "</pre>";
					$successful_imports = array_filter($result, function ($batch_result) {
						return isset($batch_result['success']) && $batch_result['success'] == "1";
					});
					$imported_products_count += count($successful_imports); // Increment the count of imported products
					$total_imports += count($products_batch); // Increment the count of imported products
				} catch (\Exception $e) {
=======
					$logger->debug('TS Product Import result: ' . print_r($result, 1), $context);
					$imported_products_count += count($products_batch); // Increment the count of imported products

				} catch (\Exception $e) {
					$logger->debug('TS Product Import Exception: ' . $e->getMessage(), $context);
>>>>>>> 6bdabbb1
					error_log("Error importing products to Typesense: " . $e->getMessage());
				}
			}

			// After the while loop, print the number of imported products
<<<<<<< HEAD
			echo "Imported products count: " . $imported_products_count ."/" . $total_imports . "\n";

			wp_die();
		} catch (\Exception $e) {
			$error_message = "Error: " . $e->getMessage();
			echo $error_message; // Print the error message for debugging purposes
			echo "<script>
			console.log('Error block executed'); // Log a message to the browser console
			document.getElementById('error_message').innerHTML = '$error_message';
		</script>";
=======
			echo "Imported products count: " . $imported_products_count . "\n";

			wp_die();
		} catch (\Exception $e) {
			$logger->debug('TS Batch Exception: ' . $e->getMessage(), $context);
			$error_message = "Error: " . $e->getMessage();
			echo $error_message; // Print the error message for debugging purposes
			echo "<script>
            console.log('Error block executed'); // Log a message to the browser console
            document.getElementById('error_message').innerHTML = '$error_message';
        </script>";
>>>>>>> 6bdabbb1
			echo "Error creating collection: " . $e->getMessage() . "\n";
		}
	}

<<<<<<< HEAD
	public function generate_typesense_data($product, $judgeme_product_data)
=======
	public function generate_typesense_data($product)
>>>>>>> 6bdabbb1
	{
		// Format product data for indexing
		$product_id = $product->get_id();
		$shortDescription = $product->get_short_description();
		$description = $product->get_description();
		$attachment_ids = $product->get_gallery_image_ids();
		$product_gallery = array_map(function ($attachment_id) {
			$attachment = get_post($attachment_id);
			return [
				'id' => $attachment_id,
				'title' => $attachment->post_title,
				'altText' => get_post_meta($attachment_id, '_wp_attachment_image_alt', true),
				'src' => wp_get_attachment_url($attachment_id)
			];
		}, $attachment_ids);

		$shortDescription = $product->get_short_description();
		$description = $product->get_description();

		// Get the thumbnail
		$thumbnail_id = get_post_thumbnail_id($product_id);
		$attachment = get_post($thumbnail_id);

		$thumbnail = [
			'id' => $thumbnail_id,
			'title' => $attachment->post_title,
			'altText' => get_post_meta($thumbnail_id, '_wp_attachment_image_alt', true),
			'src' => get_the_post_thumbnail_url($product_id),
		];

		$stockQuantity = $product->get_stock_quantity();

		$product_type = $product->get_type();

		$currency = get_option('woocommerce_currency');

		$default_price = [
			$currency => floatval($product->get_price())
		];
		$default_regular_price = [
			$currency => floatval($product->get_regular_price())
		];
		$default_sale_price = [
			$currency => floatval($product->get_sale_price())
		];

		// Get variations if the product is a variable product
		$variations_data = $default_attributes = [];
		if ($product_type === 'variable') {
			$variations = $product->get_available_variations();
			foreach ($variations as $variation) {
				$variation_obj = wc_get_product($variation['variation_id']);

				$variant_thumbnail_id = get_post_thumbnail_id($variation['variation_id']);
				$variant_attachment = get_post($variant_thumbnail_id);

				$variations_data[] = [
					'variationId' => $variation['variation_id'],
					'attributes' => $variation['attributes'],
					'price' => array(
						$currency => floatval($variation_obj->get_price()),
					),
					'regularPrice' => array(
						$currency => floatval($variation_obj->get_regular_price()),
					),
					'salePrice' => array(
						$currency => floatval($variation_obj->get_sale_price()),
					),
					'stockQuantity' => empty($variation_obj->get_stock_quantity()) ? 0 : $variation_obj->get_stock_quantity(),
					'stockStatus' => $variation_obj->get_stock_status(),
					'onSale' => $variation_obj->is_on_sale(),
					'sku' => $variation_obj->get_sku(),
					'image' => [
						'id' => $variant_thumbnail_id,
						'title' => $variant_attachment->post_title,
						'altText' => get_post_meta($variant_thumbnail_id, '_wp_attachment_image_alt', true),
						'src' => get_the_post_thumbnail_url($variation['variation_id']),
					],
				];
			}

			$default_attributes = $product->get_default_attributes();
		}

		$cross_sell_ids = $product->get_cross_sell_ids();
<<<<<<< HEAD
		$cross_sell_data = [];
		if (!empty($cross_sell_ids)) {
			$cross_sell_data = $this->get_cross_sell_products($cross_sell_ids, $judgeme_product_data);
=======
		$cross_sell_data = array();
		if (!empty($cross_sell_ids)) {
			foreach ($cross_sell_ids as $cross_sell_id) {
				$cross_sell_product = wc_get_product($cross_sell_id);
				if ($cross_sell_product) {
					$cross_sell_data[] = array(
						'id' => $cross_sell_product->get_id(),
						'name' => $cross_sell_product->get_name(),
					);
				}
			}
>>>>>>> 6bdabbb1
		}

		$upsell_ids = $product->get_upsell_ids();
		$upsell_data = array();
		if (!empty($upsell_ids)) {
			foreach ($upsell_ids as $upsell_id) {
				$upsell_product = wc_get_product($upsell_id);
				if ($upsell_product) {
					$upsell_data[] = array(
						'id' => $upsell_product->get_id(),
						'name' => $upsell_product->get_name(),
					);
				}
			}
		}
		// Get the additional product tabs
		$product_id = $product->get_id();
		$additional_tabs = get_post_meta($product_id, '_additional_tabs', true);
		$formatted_additional_tabs = array();

		if (!empty($additional_tabs)) {
			foreach ($additional_tabs as $tab) {
				$formatted_additional_tabs[] = array(
					'title' => $tab['tab_title'],
					'content' => $tab['tab_content'],
				);
			}
		}
		$taxonomies = $this->get_taxonomies($product);

<<<<<<< HEAD
		$related_products = $this->get_related_products($product_id, $taxonomies, $judgeme_product_data);

		$product_slug = $product->get_slug();

		$judgeme_product_id = '';

		if(!empty($judgeme_product_data)) {
			foreach($judgeme_product_data as $judgeme) {
				if($judgeme['handle'] === $product_slug) {
					$judgeme_product_id = $judgeme['id'];
				}
			}
		}
=======

>>>>>>> 6bdabbb1

		$product_data = [
			'id' => strval($product->get_id()),
			'productId' => strval($product->get_id()),
			'shortDescription' => !empty($shortDescription) ? $shortDescription : substr($description, 0, 150),
			'description' => $description,
			'name' => $product->get_name(),
			'permalink' => wp_make_link_relative(get_permalink($product->get_id())),
<<<<<<< HEAD
			'slug' => $product_slug,
=======
			'slug' => $product->get_slug(),
>>>>>>> 6bdabbb1
			'thumbnail' => $thumbnail,
			'sku' => $product->get_sku(),
			'price' => apply_filters('wooless_product_price', $default_price, $product_id),
			'regularPrice' => apply_filters('wooless_product_regular_price', $default_regular_price, $product_id),
			'salePrice' => apply_filters('wooless_product_sale_price', $default_sale_price, $product_id),
			'onSale' => $product->is_on_sale(),
			'stockQuantity' => empty($stockQuantity) ? 0 : $stockQuantity,
			'stockStatus' => $product->get_stock_status(),
			'updatedAt' => strtotime($product->get_date_modified()),
			'createdAt' => strtotime($product->get_date_created()),
			'isFeatured' => $product->get_featured(),
			'totalSales' => $product->get_total_sales(),
			'galleryImages' => $product_gallery,
			'taxonomies' => $taxonomies,
			'productType' => $product_type,
			// Add product type
			'variations' => $variations_data,
			// Add variations data
<<<<<<< HEAD
			'crossSellData' => empty($cross_sell_data) ? $related_products : $cross_sell_data,
=======
			'crossSellData' => $cross_sell_data,
>>>>>>> 6bdabbb1
			'attributes' => $attributes,
			'defaultAttributes' => $default_attributes,
			'upsellData' => $upsell_data,
			'additionalTabs' => apply_filters('wooless_product_tabs', $formatted_additional_tabs, $product_id),
<<<<<<< HEAD
			'judgeMeProductId' => $judgeme_product_id,
			// 'attributes' => $attributes,
			// 'additional_information_shipping' => $shipping,
		];

		// print("<pre>".print_r($judgeme,true)."</pre>");

=======
			// 'attributes' => $attributes,
			// 'additional_information_shipping' => $shipping,
		];
>>>>>>> 6bdabbb1
		return apply_filters('blaze_wooless_product_data_for_typesense', $product_data, $product_id);
	}

	public function get_taxonomies($product)
	{
		$taxonomies_data = [];
		$taxonomies = get_object_taxonomies('product');

		foreach ($taxonomies as $taxonomy) {
			// Exclude taxonomies based on their names
			if (preg_match('/^(ef_|elementor|pa_|nav_|ml-|ufaq|translation_priority|wpcode_)/', $taxonomy)) {
				continue;
			}

			$product_terms = get_the_terms($product->get_id(), $taxonomy);

			if (!empty($product_terms) && !is_wp_error($product_terms)) {
				foreach ($product_terms as $product_term) {
<<<<<<< HEAD

					// Get Parent Term
					$parentTerm = get_term($product_term->parent, $taxonomy);

=======
>>>>>>> 6bdabbb1
					$taxonomies_data[] = [
						'name' => $product_term->name,
						'url' => get_term_link($product_term->term_id),
						'type' => $taxonomy,
						'slug' => $product_term->slug,
<<<<<<< HEAD
						'nameAndType' => $product_term->name . '|' . $taxonomy,					   'childAndParentTerm' => $parentTerm->name ? $product_term->name . '|' . $parentTerm->name : '',
						'parentTerm' => $parentTerm->name ? $parentTerm->name : '',
=======
						'nameAndType' => $product_term->name . '|' . $taxonomy,
>>>>>>> 6bdabbb1

					];
				}
			}
		}

		return $taxonomies_data;
	}
<<<<<<< HEAD

	public function get_related_products($product_id, $taxonomies, $judgeme_product_data)
	{
		$category = array();
		foreach($taxonomies as $taxonomy) {
			if($taxonomy['type'] == 'product_cat') {
				$category[] = $taxonomy['name'];
			}
		}

		// Get products that aren't the current product.
		$args = array(
			'exclude' => array( $product_id ),
			'limit' => 5,
			'page'  => 1,
			'status' => 'publish',
			'return' => 'ids',
			'category' => $category,
			'stock_status' => 'instock',
		);
		$products = wc_get_products($args);

		return $this->get_cross_sell_products($products, $judgeme_product_data);
	}

	public function get_cross_sell_products($product_ids, $judgeme_product_data)
	{
		$product_data = array();

		foreach($product_ids as $product_id) {
			$product = wc_get_product($product_id);
			if ($product) {
				$attachment_ids = $product->get_gallery_image_ids();
				$product_gallery = array_map(function ($attachment_id) {
					$attachment = get_post($attachment_id);
					return [
						'id' => $attachment_id,
						'title' => $attachment->post_title,
						'altText' => get_post_meta($attachment_id, '_wp_attachment_image_alt', true),
						'src' => wp_get_attachment_url($attachment_id)
					];
				}, $attachment_ids);
		
				// Get the thumbnail
				$thumbnail_id = get_post_thumbnail_id($product_id);
				$attachment = get_post($thumbnail_id);
		
				$thumbnail = [
					'id' => $thumbnail_id,
					'title' => $attachment->post_title,
					'altText' => get_post_meta($thumbnail_id, '_wp_attachment_image_alt', true),
					'src' => get_the_post_thumbnail_url($product_id),
				];
		
				$stockQuantity = $product->get_stock_quantity();
		
				$product_type = $product->get_type();
		
				$currency = get_option('woocommerce_currency');
		
				$default_price = [
					$currency => floatval($product->get_price())
				];
				$default_regular_price = [
					$currency => floatval($product->get_regular_price())
				];
				$default_sale_price = [
					$currency => floatval($product->get_sale_price())
				];

				$product_slug = $product->get_slug();

				$judgeme_product_id = '';

				if(!empty($judgeme_product_data)) {
					foreach($judgeme_product_data as $judgeme) {
						if($judgeme['handle'] === $product_slug) {
							$judgeme_product_id = $judgeme['id'];
						}
					}
				}

				$product_data[] = array(
					'id' => $product->get_id(),
					'name' => $product->get_name(),
					'permalink' => wp_make_link_relative(get_permalink($product->get_id())),
					'slug' => $product_slug,
					'thumbnail' => $thumbnail,
					'sku' => $product->get_sku(),
					'price' => apply_filters('wooless_product_price', $default_price, $product_id),
					'regularPrice' => apply_filters('wooless_product_regular_price', $default_regular_price, $product_id),
					'salePrice' => apply_filters('wooless_product_sale_price', $default_sale_price, $product_id),
					'onSale' => $product->is_on_sale(),
					'stockQuantity' => empty($stockQuantity) ? 0 : $stockQuantity,
					'stockStatus' => $product->get_stock_status(),
					'updatedAt' => strtotime($product->get_date_modified()),
					'createdAt' => strtotime($product->get_date_created()),
					'isFeatured' => $product->get_featured(),
					'totalSales' => $product->get_total_sales(),
					'galleryImages' => $product_gallery,
					'productType' => $product->get_type(),
					'judgeMeProductId' => $judgeme_product_id ? $judgeme_product_id : '',
				);
			}
		}

		return $product_data;
	}
=======
>>>>>>> 6bdabbb1
}<|MERGE_RESOLUTION|>--- conflicted
+++ resolved
@@ -16,48 +16,6 @@
 		return self::$instance;
 	}
 
-<<<<<<< HEAD
-	public function index_to_typesense()
-	{
-		//Product indexing
-
-		// Fetch the store ID from the saved options
-		$wooless_site_id = get_option('store_id');
-		$collection_product = 'product-' . $wooless_site_id;
-		try {
-			try {
-				$this->drop_collection();
-			} catch (\Exception $e) {
-				// Don't error out if the collection was not found
-			}
-
-			$this->create_collection(
-				array(
-					'name' => $collection_product,
-					'fields' => array(
-						array( 'name' => 'id', 'type' => 'string', 'facet' => true ),
-						array( 'name' => 'productId', 'type' => 'string', 'facet' => true ),
-						array( 'name' => 'description', 'type' => 'string' ),
-						array( 'name' => 'shortDescription', 'type' => 'string' ),
-						array( 'name' => 'name', 'type' => 'string', 'facet' => true, 'sort' => true ),
-						array( 'name' => 'permalink', 'type' => 'string' ),
-						array( 'name' => 'slug', 'type' => 'string', 'facet' => true ),
-						array( 'name' => 'seoFullHead', 'type' => 'string' ),
-						array( 'name' => 'sku', 'type' => 'string' ),
-						array( 'name' => 'onSale', 'type' => 'bool', 'facet' => true ),
-						array( 'name' => 'stockQuantity', 'type' => 'int64' ),
-						array( 'name' => 'stockStatus', 'type' => 'string' ),
-						array( 'name' => 'updatedAt', 'type' => 'int64' ),
-						array( 'name' => 'createdAt', 'type' => 'int64' ),
-						array( 'name' => 'isFeatured', 'type' => 'bool', 'facet' => true ),
-						array( 'name' => 'totalSales', 'type' => 'int64' ),
-						array( 'name' => 'productType', 'type' => 'string', 'facet' => true ),
-						array( 'name' => 'taxonomies', 'type' => 'object[]', 'facet' => true ),
-						array( 'name' => 'crossSellData', 'type' => 'object[]', 'facet' => true ),
-						array( 'name' => 'price', 'type' => 'object', "facet" => true ),
-						array( 'name' => 'regularPrice', 'type' => 'object'),
-						array( 'name' => 'salePrice', 'type' => 'object' ),
-=======
 	public function initialize()
 	{
 		$logger = wc_get_logger();
@@ -104,14 +62,25 @@
 						['name' => 'taxonomies.type', 'type' => 'string[]', 'facet' => true, 'optional' => true],
 						['name' => 'taxonomies.slug', 'type' => 'string[]', 'facet' => true, 'optional' => true],
 						['name' => 'taxonomies.nameAndType', 'type' => 'string[]', 'facet' => true, 'optional' => true],
->>>>>>> 6bdabbb1
 					),
 					'default_sorting_field' => 'updatedAt',
 					'enable_nested_fields' => true
 				)
 			);
-
-<<<<<<< HEAD
+		} catch (\Exception $e) {
+			$logger->debug('TS Product collection intialize Exception: ' . $e->getMessage(), $context);
+		}
+	}
+
+	public function index_to_typesense()
+	{
+		//Product indexing
+		$logger = wc_get_logger();
+		$context = array('source' => 'wooless-product-import');
+
+
+		try {
+			$this->initialize();
 			// Set initial values for pagination and batch size
 			$finished = false;
 			$page = 1;
@@ -123,31 +92,6 @@
 
 			while (!$finished) {
 				$products = \wc_get_products(array( 'status' => 'publish', 'limit' => $batch_size, 'page' => $page ));
-=======
-		} catch (\Exception $e) {
-			$logger->debug('TS Product collection intialize Exception: ' . $e->getMessage(), $context);
-		}
-	}
-
-	public function index_to_typesense()
-	{
-		//Product indexing
-		$logger = wc_get_logger();
-		$context = array('source' => 'wooless-product-import');
-
-
-		try {
-			$this->initialize();
-			// Set initial values for pagination and batch size
-			$finished = false;
-			$page = 1;
-			$batch_size = apply_filters('wooless_product_import_batch_size', 20); // Adjust the batch size depending on your server's capacity
-			$imported_products_count = 0;
-
-			while (!$finished) {
-				$products = \wc_get_products(array('status' => 'publish', 'limit' => $batch_size, 'page' => $page));
->>>>>>> 6bdabbb1
-
 				if (empty($products)) {
 					$finished = true;
 					continue;
@@ -157,16 +101,11 @@
 
 				// Prepare products for indexing in Typesense
 				foreach ($products as $product) {
-<<<<<<< HEAD
 					$product_id = $product->get_id();
 					$product_slug = $product->get_slug();
 
 					// Get the product data
 					$product_data = $this->generate_typesense_data($product, $judgeme_product_data);
-=======
-					// Get the product data
-					$product_data = $this->generate_typesense_data($product);
->>>>>>> 6bdabbb1
 
 					if (!$product_data) {
 						error_log("Skipping product ID: " . $product->get_id());
@@ -188,59 +127,36 @@
 				// Import products to Typesense
 				try {
 					$result = $this->import($products_batch);
-<<<<<<< HEAD
 					// echo "<pre>"; print_r($result); echo "</pre>";
 					$successful_imports = array_filter($result, function ($batch_result) {
 						return isset($batch_result['success']) && $batch_result['success'] == "1";
 					});
+					$logger->debug('TS Product Import result: ' . print_r($result, 1), $context);
 					$imported_products_count += count($successful_imports); // Increment the count of imported products
 					$total_imports += count($products_batch); // Increment the count of imported products
 				} catch (\Exception $e) {
-=======
-					$logger->debug('TS Product Import result: ' . print_r($result, 1), $context);
-					$imported_products_count += count($products_batch); // Increment the count of imported products
-
-				} catch (\Exception $e) {
 					$logger->debug('TS Product Import Exception: ' . $e->getMessage(), $context);
->>>>>>> 6bdabbb1
 					error_log("Error importing products to Typesense: " . $e->getMessage());
 				}
 			}
 
 			// After the while loop, print the number of imported products
-<<<<<<< HEAD
 			echo "Imported products count: " . $imported_products_count ."/" . $total_imports . "\n";
 
 			wp_die();
 		} catch (\Exception $e) {
+			$logger->debug('TS Batch Exception: ' . $e->getMessage(), $context);
 			$error_message = "Error: " . $e->getMessage();
 			echo $error_message; // Print the error message for debugging purposes
 			echo "<script>
 			console.log('Error block executed'); // Log a message to the browser console
 			document.getElementById('error_message').innerHTML = '$error_message';
 		</script>";
-=======
-			echo "Imported products count: " . $imported_products_count . "\n";
-
-			wp_die();
-		} catch (\Exception $e) {
-			$logger->debug('TS Batch Exception: ' . $e->getMessage(), $context);
-			$error_message = "Error: " . $e->getMessage();
-			echo $error_message; // Print the error message for debugging purposes
-			echo "<script>
-            console.log('Error block executed'); // Log a message to the browser console
-            document.getElementById('error_message').innerHTML = '$error_message';
-        </script>";
->>>>>>> 6bdabbb1
 			echo "Error creating collection: " . $e->getMessage() . "\n";
 		}
 	}
 
-<<<<<<< HEAD
 	public function generate_typesense_data($product, $judgeme_product_data)
-=======
-	public function generate_typesense_data($product)
->>>>>>> 6bdabbb1
 	{
 		// Format product data for indexing
 		$product_id = $product->get_id();
@@ -326,23 +242,9 @@
 		}
 
 		$cross_sell_ids = $product->get_cross_sell_ids();
-<<<<<<< HEAD
 		$cross_sell_data = [];
 		if (!empty($cross_sell_ids)) {
 			$cross_sell_data = $this->get_cross_sell_products($cross_sell_ids, $judgeme_product_data);
-=======
-		$cross_sell_data = array();
-		if (!empty($cross_sell_ids)) {
-			foreach ($cross_sell_ids as $cross_sell_id) {
-				$cross_sell_product = wc_get_product($cross_sell_id);
-				if ($cross_sell_product) {
-					$cross_sell_data[] = array(
-						'id' => $cross_sell_product->get_id(),
-						'name' => $cross_sell_product->get_name(),
-					);
-				}
-			}
->>>>>>> 6bdabbb1
 		}
 
 		$upsell_ids = $product->get_upsell_ids();
@@ -373,7 +275,6 @@
 		}
 		$taxonomies = $this->get_taxonomies($product);
 
-<<<<<<< HEAD
 		$related_products = $this->get_related_products($product_id, $taxonomies, $judgeme_product_data);
 
 		$product_slug = $product->get_slug();
@@ -387,9 +288,6 @@
 				}
 			}
 		}
-=======
-
->>>>>>> 6bdabbb1
 
 		$product_data = [
 			'id' => strval($product->get_id()),
@@ -398,11 +296,7 @@
 			'description' => $description,
 			'name' => $product->get_name(),
 			'permalink' => wp_make_link_relative(get_permalink($product->get_id())),
-<<<<<<< HEAD
-			'slug' => $product_slug,
-=======
 			'slug' => $product->get_slug(),
->>>>>>> 6bdabbb1
 			'thumbnail' => $thumbnail,
 			'sku' => $product->get_sku(),
 			'price' => apply_filters('wooless_product_price', $default_price, $product_id),
@@ -421,16 +315,11 @@
 			// Add product type
 			'variations' => $variations_data,
 			// Add variations data
-<<<<<<< HEAD
 			'crossSellData' => empty($cross_sell_data) ? $related_products : $cross_sell_data,
-=======
-			'crossSellData' => $cross_sell_data,
->>>>>>> 6bdabbb1
 			'attributes' => $attributes,
 			'defaultAttributes' => $default_attributes,
 			'upsellData' => $upsell_data,
 			'additionalTabs' => apply_filters('wooless_product_tabs', $formatted_additional_tabs, $product_id),
-<<<<<<< HEAD
 			'judgeMeProductId' => $judgeme_product_id,
 			// 'attributes' => $attributes,
 			// 'additional_information_shipping' => $shipping,
@@ -438,11 +327,6 @@
 
 		// print("<pre>".print_r($judgeme,true)."</pre>");
 
-=======
-			// 'attributes' => $attributes,
-			// 'additional_information_shipping' => $shipping,
-		];
->>>>>>> 6bdabbb1
 		return apply_filters('blaze_wooless_product_data_for_typesense', $product_data, $product_id);
 	}
 
@@ -461,24 +345,18 @@
 
 			if (!empty($product_terms) && !is_wp_error($product_terms)) {
 				foreach ($product_terms as $product_term) {
-<<<<<<< HEAD
 
 					// Get Parent Term
 					$parentTerm = get_term($product_term->parent, $taxonomy);
 
-=======
->>>>>>> 6bdabbb1
 					$taxonomies_data[] = [
 						'name' => $product_term->name,
 						'url' => get_term_link($product_term->term_id),
 						'type' => $taxonomy,
 						'slug' => $product_term->slug,
-<<<<<<< HEAD
-						'nameAndType' => $product_term->name . '|' . $taxonomy,					   'childAndParentTerm' => $parentTerm->name ? $product_term->name . '|' . $parentTerm->name : '',
+						'nameAndType' => $product_term->name . '|' . $taxonomy,
+						'childAndParentTerm' => $parentTerm->name ? $product_term->name . '|' . $parentTerm->name : '',
 						'parentTerm' => $parentTerm->name ? $parentTerm->name : '',
-=======
-						'nameAndType' => $product_term->name . '|' . $taxonomy,
->>>>>>> 6bdabbb1
 
 					];
 				}
@@ -487,7 +365,6 @@
 
 		return $taxonomies_data;
 	}
-<<<<<<< HEAD
 
 	public function get_related_products($product_id, $taxonomies, $judgeme_product_data)
 	{
@@ -596,6 +473,4 @@
 
 		return $product_data;
 	}
-=======
->>>>>>> 6bdabbb1
 }