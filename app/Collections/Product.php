<?php

namespace BlazeWooless\Collections;

use BlazeWooless\Woocommerce;

class Product extends BaseCollection {
	private static $instance = null;
	public $collection_name = 'product';

	const BATCH_SIZE = 5;

	public static function get_instance() {
		if ( self::$instance === null ) {
			self::$instance = new self();
		}

		return self::$instance;
	}

	public function log_failed_product_import( $message ) {
		if ( is_array( $message ) ) {
			$message = json_encode( $message );
		}
		$logger = wc_get_logger();
		$context = array( 'source' => 'wooless-failed-product-import' );
		$logger->debug( $message, $context );
	}

	public function get_product_recommendation_schema( $type = 'cross-sell' ) {
		$schema_name = 'crossSellProducts';
		if ( 'related' === $type ) {
			$schema_name = 'relatedProducts';
		}

		if ( 'upsell' === $type ) {
			$schema_name = 'upsellProducts';
		}

		return array(
			array( 'name' => $schema_name, 'type' => 'int64[]', 'optional' => true ),
		);

	}

	public function get_price_schema() {
		$price = array(
			array( 'name' => 'price', 'type' => 'object', 'facet' => true ),
			array( 'name' => 'regularPrice', 'type' => 'object' ),
			array( 'name' => 'salePrice', 'type' => 'object' ),
		);

		$currencies = Woocommerce::get_currencies();
		foreach ( $currencies as $currency ) {
			$price[] = array( 'name' => 'price.' . $currency, 'type' => 'float', 'optional' => true, 'facet' => true );
			$price[] = array( 'name' => 'regularPrice.' . $currency, 'type' => 'float', 'optional' => true );
			$price[] = array( 'name' => 'salePrice.' . $currency, 'type' => 'float', 'optional' => true );
		}

		return $price;
	}

	public function get_fields() {
		$fields = array(
			array( 'name' => 'id', 'type' => 'string', 'facet' => true ),
			array( 'name' => 'productId', 'type' => 'string', 'facet' => true ),
			array( 'name' => 'parentId', 'type' => 'int64', 'facet' => true, 'optional' => true ),
			array( 'name' => 'shortDescription', 'type' => 'string', 'optional' => true ),
			array( 'name' => 'description', 'type' => 'string' ),
			array( 'name' => 'name', 'type' => 'string', 'facet' => true, 'sort' => true ),
			array( 'name' => 'permalink', 'type' => 'string' ),
			array( 'name' => 'slug', 'type' => 'string', 'facet' => true ),
			array( 'name' => 'seoFullHead', 'type' => 'string', 'optional' => true ),
			array( 'name' => 'sku', 'type' => 'string' ),
			array( 'name' => 'onSale', 'type' => 'bool', 'facet' => true ),
			array( 'name' => 'stockQuantity', 'type' => 'int64' ),
			array( 'name' => 'stockStatus', 'type' => 'string', 'sort' => true, 'facet' => true ),
			array( 'name' => 'backorder', 'type' => 'string', 'sort' => true, 'facet' => true ),
			array( 'name' => 'status', 'type' => 'string', 'sort' => true, 'facet' => true ),
			array( 'name' => 'shippingClass', 'type' => 'string' ),
			array( 'name' => 'updatedAt', 'type' => 'int64' ),
			array( 'name' => 'createdAt', 'type' => 'int64' ),
			array( 'name' => 'publishedAt', 'type' => 'int64', 'optional' => true, 'facet' => true ),
			array( 'name' => 'daysPassed', 'type' => 'int64', 'optional' => true, 'facet' => true ),
			array( 'name' => 'isFeatured', 'type' => 'bool', 'facet' => true ),
			array( 'name' => 'totalSales', 'type' => 'int64' ),
			array( 'name' => 'productType', 'type' => 'string', 'facet' => true ),
			array( 'name' => 'taxonomies', 'type' => 'object[]', 'facet' => true, 'optional' => true ),
			// Had to use string[] to type base on https://github.com/typesense/typesense/issues/227#issuecomment-1364072388 because ts is throwing errors after updgrade that the data is not an array
			array( 'name' => 'taxonomies.name', 'type' => 'string[]', 'facet' => true, 'optional' => true ),
			array( 'name' => 'taxonomies.termId', 'type' => 'string[]', 'facet' => true, 'optional' => true ),
			array( 'name' => 'taxonomies.url', 'type' => 'string[]', 'optional' => true ),
			array( 'name' => 'taxonomies.type', 'type' => 'string[]', 'facet' => true, 'optional' => true ),
			array( 'name' => 'taxonomies.slug', 'type' => 'string[]', 'facet' => true, 'optional' => true ),
			array( 'name' => 'taxonomies.nameAndType', 'type' => 'string[]', 'facet' => true, 'optional' => true ),
			array( 'name' => 'taxonomies.childAndParentTerm', 'type' => 'string[]', 'facet' => true, 'optional' => true ),
			array( 'name' => 'taxonomies.parentTerm', 'type' => 'string[]', 'optional' => true ),
			array( 'name' => 'taxonomies.breadcrumbs', 'type' => 'object[]', 'optional' => true ),
			array( 'name' => 'taxonomies.filters', 'type' => 'string[]', 'optional' => true, 'facet' => true ),
			array( 'name' => 'taxonomies.metaData', 'type' => 'object[]', 'optional' => true, 'facet' => true ),
			//@TODO - Transfer to judme extension
			array( 'name' => 'judgemeReviews', 'type' => 'object', 'optional' => true ),
			array( 'name' => 'judgemeReviews.id', 'type' => 'int64', 'optional' => true ),
			array( 'name' => 'judgemeReviews.externalId', 'type' => 'int64', 'optional' => true ),
			array( 'name' => 'judgemeReviews.average', 'type' => 'float', 'optional' => true ),
			array( 'name' => 'judgemeReviews.count', 'type' => 'int32', 'optional' => true ),
			array( 'name' => 'judgemeReviews.percentage', 'type' => 'object[]', 'optional' => true ),
			//@TODO - Transfer to yotpo extentions
			array( 'name' => 'yotpoReviews', 'type' => 'object', 'optional' => true ),
			array( 'name' => 'yotpoReviews.product_score', 'type' => 'float', 'optional' => true ),
			array( 'name' => 'yotpoReviews.total_reviews', 'type' => 'int64', 'optional' => true ),
			array( 'name' => 'thumbnail', 'type' => 'object' ),
			array( 'name' => 'thumbnail.altText', 'type' => 'string', 'optional' => true ),
			array( 'name' => 'thumbnail.id', 'type' => 'int64', 'optional' => true ),
			array( 'name' => 'menuOrder', 'type' => 'int64', 'optional' => true ),
			array( 'name' => 'thumbnail.src', 'type' => 'string', 'optional' => true ),
			array( 'name' => 'thumbnail.title', 'type' => 'string', 'optional' => true ),
			array( 'name' => 'metaData', 'type' => 'object', 'optional' => true ),
			array( 'name' => 'metaData.priceWithTax', 'type' => 'object', 'optional' => true ),
			array( 'name' => 'metaData.priceWithTax.AUD', 'type' => 'float', 'optional' => true ),
			array( 'name' => 'metaData.priceWithTax.NZD', 'type' => 'float', 'optional' => true ),
			array( 'name' => 'metaData.priceWithTax.USD', 'type' => 'float', 'optional' => true ),
			array( 'name' => 'metaData.priceWithTax.GBP', 'type' => 'float', 'optional' => true ),
			array( 'name' => 'metaData.priceWithTax.CAD', 'type' => 'float', 'optional' => true ),
			array( 'name' => 'metaData.priceWithTax.EUR', 'type' => 'float', 'optional' => true ),
			array( 'name' => 'metaData.productLabel', 'type' => 'string', 'optional' => true ),
		);

		$cross_sell = $this->get_product_recommendation_schema( 'cross-sell' );
		$related = $this->get_product_recommendation_schema( 'related' );
		$upsell = $this->get_product_recommendation_schema( 'upsell' );

		$recommendation_schema = array_merge( $cross_sell, $related, $upsell );


		$fields = array_merge_recursive( $fields, $recommendation_schema );
		$fields = array_merge_recursive( $fields, $this->get_price_schema() );
		return apply_filters( 'blaze_wooless_product_for_typesense_fields', $fields );
	}

	public function get_product_ids( $page, $batch_size = 5 ) {
		global $wpdb;
		// Calculate the offset
		$offset = ( $page - 1 ) * $batch_size;

		// Query to select post IDs from the posts table with pagination
		$query = $wpdb->prepare(
			"SELECT ID FROM {$wpdb->posts} WHERE post_type IN ('product', 'product_variation') LIMIT %d OFFSET %d",
			$batch_size,
			$offset
		);

		// Get the results as an array of IDs
		return $wpdb->get_col( $query );
	}

	public function get_total_pages( $batch_size = 20 ) {
		global $wpdb;
		$query = "SELECT COUNT(*) FROM {$wpdb->posts} WHERE post_type IN ('product', 'product_variation')";
		$total_posts = $wpdb->get_var( $query );
		$total_pages = ceil( $total_posts / $batch_size );
		return $total_pages;
	}

	public function initialize() {

		do_action( 'blaze_wooless_pre_sync_products' );

		// Query judge.me product external_ids and update to options
		do_action( 'blaze_wooless_generate_product_reviews_data' );

		$logger = wc_get_logger();
		$context = array( 'source' => 'wooless-product-collection-initialize' );

		$this->drop_collection();

		try {
			$logger->debug( 'TS Product collection: ' . $this->collection_name(), $context );
			$this->create_collection(
				array(
					'name' => $this->collection_name(),
					'fields' => $this->get_fields(),
					'default_sorting_field' => 'updatedAt',
					'enable_nested_fields' => true
				)
			);
		} catch (\Exception $e) {
			$logger->debug( 'TS Product collection intialize Exception: ' . $e->getMessage(), $context );
		}
	}

	public function get_product_query_args( $page = 1, $batch_size = 5 ) {
		return apply_filters( 'wooless_product_query_args', array(
			'status' => 'publish',
			'limit' => $batch_size,
			'page' => $page,
			'type' => array(
				'simple',
				'variable',
				'bundle',
				'composite',
				'variation',
				'external',
			)
		) );
	}

	public function index_to_typesense() {
		//Product indexing
		$logger = wc_get_logger();
		$context = array( 'source' => 'wooless-product-import' );

		$this->log_failed_product_import( "============================ START OF PRODUCT IMPORT ============================" );

		try {
			$page = $_REQUEST['page'] ?? 1;

			if ( $page == 1 ) {
				$this->initialize();
			}

			$batch_size = 5; // Adjust the batch size depending on your server's capacity
			$imported_products_count = 0;
			$total_imports = 0;
			$product_ids = $this->get_product_ids( $page, $batch_size );
			$logger->debug(
				sprintf(
					'Page: %d; Batch size: %d; Product Ids: [%s]',
					$page,
					$batch_size,
					implode( ', ', $product_ids )
				),
				$context
			);

			$products_batch = $this->prepare_batch_data( $product_ids );

<<<<<<< HEAD
			$successful_imports = $this->import_prepared_batch( $products_batch );
=======
			$successful_imports      = $this->import_prepared_batch( $products_batch );
			foreach ( $products_batch as $product_batch ) {
				Woocommerce::get_instance()->update_typesense_variation_immediately( $product_batch['id'] );
			}
>>>>>>> a3f983c6
			$imported_products_count += count( $successful_imports ); // Increment the count of imported products
			$total_imports += count( $products_batch ); // Increment the count of imported products

			$total_pages = $this->get_total_pages( $batch_size );
			$next_page = $page + 1;
			$has_next_data = $page < $total_pages;
			$logger->debug(
				sprintf(
					'Total pages: %d',
					$total_pages,
				),
				$context
			);
			echo json_encode( array(
				'imported_products_count' => count( $successful_imports ),
				'total_imports' => $total_imports,
				'has_next_data' => $has_next_data,
				'next_page' => $has_next_data ? $next_page : null,
			) );
			$this->log_failed_product_import( "============================ END OF PRODUCT IMPORT ============================" );

			wp_die();
		} catch (\Exception $e) {
			$logger->debug( 'TS Batch Exception: ' . $e->getMessage(), $context );
			$error_message = "Error: " . $e->getMessage();
			echo $error_message; // Print the error message for debugging purposes
			echo "<script>
			console.log('Error block executed'); // Log a message to the browser console
			document.getElementById('error_message').innerHTML = '$error_message';
		</script>";
			echo "Error creating collection: " . $e->getMessage() . "\n";
		}
	}

	public function get_addional_tabs( $product ) {
		// Get the additional product tabs
		$product_id = $product->get_id();
		$additional_tabs = get_post_meta( $product_id, '_additional_tabs', true );
		$formatted_additional_tabs = array();

		if ( ! empty( $additional_tabs ) ) {
			foreach ( $additional_tabs as $tab ) {
				$formatted_additional_tabs[] = array(
					'title' => $tab['tab_title'],
					'content' => $tab['tab_content'],
				);
			}
		}

		unset( $additional_tabs );
		$formatted_additional_tabs = $this->get_woocommerce_product_tabs( $product, $formatted_additional_tabs );
		return apply_filters( 'wooless_product_tabs', $formatted_additional_tabs, $product_id, $product );
	}

	public function get_woocommerce_product_tabs( $product_args, $formatted_additional_tabs ) {
		global $product;
		$orginal_product = $product;
		$GLOBALS['product'] = $product_args;
		$product = $product_args;

		$product_tabs = apply_filters( 'woocommerce_product_tabs', array() );
		if ( ! empty( $product_tabs ) ) {
			if ( isset( $product_tabs['description'] ) ) {
				// We are removing desription because this is processed by the frontend separately 
				unset( $product_tabs['description'] );
			}

			foreach ( $product_tabs as $key => $product_tab ) {
				$content = '';
				if ( isset( $product_tab['callback'] ) ) {
					ob_start();
					call_user_func( $product_tab['callback'], $key, $product_tab );
					$content = ob_get_clean();
				}

				$tab_item = [ 
					'title' => wp_kses_post( apply_filters( 'woocommerce_product_' . $key . '_tab_title', $product_tab['title'], $key ) ),
					'content' => do_shortcode( $content ),
					'isOpen' => 0,
					'location' => ''
				];

				$formatted_additional_tabs[] = apply_filters( 'wooless_tab_' . $key, $tab_item, $product_tab, $product );
			}
		}
		$product = $orginal_product;
		return $formatted_additional_tabs;
	}

	public function get_thumnail( $product ) {
		// // Get the thumbnail
		$product_id = $product->get_id();
		$parent_id = $product->get_parent_id();
		$thumbnail_id = get_post_thumbnail_id( $product_id );

		$should_use_parent_thumbnail = $product->is_type( 'variation' ) && empty( $thumbnail_id );
		if ( $should_use_parent_thumbnail ) {
			$thumbnail_id = get_post_thumbnail_id( $parent_id );
		}

		$attachment = get_post( $thumbnail_id );
		$thumbnail_alt_text = get_post_meta( $thumbnail_id, '_wp_attachment_image_alt', true );
		$thumbnail_src = get_the_post_thumbnail_url( $should_use_parent_thumbnail ? $parent_id : $product_id );

		if ( empty( $thumbnail_src ) ) {
			// If there is no product image then we use the woocommerce placeholder image
			$thumbnail_src = wc_placeholder_img_src();
		}

		$attachment_title = ( $attachment && ! empty( $attachment->post_title ) ) ? $attachment->post_title : '';

		return apply_filters( 'wooless_product_thumbnail', array(
			'id' => $thumbnail_id,
			'title' => $attachment_title,
			'altText' => $thumbnail_alt_text ? $thumbnail_alt_text : $attachment_title,
			'src' => $thumbnail_src ? $thumbnail_src : '',
		), $product );
	}

	public function get_gallery( $product ) {
		$attachment_ids = $product->get_gallery_image_ids();
		$product_gallery = array_map( function ($attachment_id) {
			$attachment = get_post( $attachment_id );
			$thumbnail_alt_text = get_post_meta( $attachment_id, '_wp_attachment_image_alt', true );
			$thumbnail_src = wp_get_attachment_url( $attachment_id );

			return array(
				'id' => $attachment_id,
				'title' => $attachment->post_title,
				'altText' => strval( $thumbnail_alt_text ? $thumbnail_alt_text : $attachment->post_title ),
				'src' => $thumbnail_src ? $thumbnail_src : '',
			);
		}, $attachment_ids );

		return apply_filters( 'wooless_product_gallery', $product_gallery, $product );
	}

	public function get_price( $product, $currency = null ) {
		if ( empty( $currency ) ) {
			$currency = get_option( 'woocommerce_currency' );
		}

		$default_price = array(
			$currency => Woocommerce::format_price( $product->get_price() )
		);

		return apply_filters( 'wooless_product_price', $default_price, $product->get_id(), $product );
	}

	public function get_regular_price( $product, $currency = null ) {
		if ( empty( $currency ) ) {
			$currency = get_option( 'woocommerce_currency' );
		}

		$default_regular_price = array(
			$currency => Woocommerce::format_price( $product->get_regular_price() )
		);

		return apply_filters( 'wooless_product_regular_price', $default_regular_price, $product->get_id(), $product );
	}

	public function get_sale_price( $product, $currency = null ) {
		if ( empty( $currency ) ) {
			$currency = get_option( 'woocommerce_currency' );
		}

		$default_sale_price = array(
			$currency => Woocommerce::format_price( $product->get_sale_price() )
		);

		return apply_filters( 'wooless_product_sale_price', $default_sale_price, $product->get_id(), $product );
	}

	public function get_stock_status( $product ) {
		$type = $product->get_type();
		$stock_status = $product->get_stock_status();
		if ( 'variable' == $type ) {
			$available_variations = $product->get_available_variations();
			$stock_status = 'outofstock';

			if ( ! empty( $available_variations ) ) {
				foreach ( $available_variations as $variation ) {
					if ( $variation['is_in_stock'] && $variation['is_purchasable'] ) {
						$stock_status = 'instock';
						break; // Stop checking once we find a variation in stock
					}
				}
			}
		}

		return $stock_status;
	}

	public function prepare_batch_data( $product_ids ) {
		$products_batch = array();
		if ( empty( $product_ids ) ) {
			return $products_batch;
		}

		// Prepare products for indexing in Typesense
		foreach ( $product_ids as $product_id ) {
			if ( \get_post_status( $product_id ) !== 'publish' ) {
				continue;
			}

			$product = \wc_get_product( $product_id );

			$generated_product = $this->generate_typesense_data( $product );
			$products_batch[] = $generated_product;
		}

		return $products_batch;
	}

	public function import_prepared_batch( $products_batch ) {
		$logger = wc_get_logger();
		$context = array( 'source' => 'blazecommerce-product-import' );

		// Import products to Typesense
		try {
			$result = $this->import( $products_batch );
			$successful_imports = array_filter( $result, function ($batch_result) {
				$successful_import = isset( $batch_result['success'] ) && $batch_result['success'] == true;
				if ( ! $successful_import ) {
					$this->log_failed_product_import( $batch_result );
				}
				return $successful_import;
			} );
			$logger->debug( 'TS Product Import result: ' . print_r( $result, 1 ), $context );

			return $successful_imports;
		} catch (\Exception $e) {
			$logger->debug( 'TS Product Import Exception: ' . $e->getMessage(), $context );
			error_log( "Error importing products to Typesense: " . $e->getMessage() );
			return array();
		}
	}

	public function generate_typesense_data( $product ) {
		if ( empty( $product ) ) {
			return null;
		}

		$product_id = $product->get_id();
		$type = $product->get_type();
		$stock_quantity = $product->get_stock_quantity();
		$currency = get_option( 'woocommerce_currency' );

		$published_at = strtotime( get_the_date( '', $product->get_id() ) );
		$days_passed = $this->get_days_passed( $published_at );

		$taxonomies = $this->get_taxonomies( $product );
		$related_products = array();
		$cross_sell_products = array();
		$upsell_products = array();
		$status = $product->get_status();
		if ( 'variation' !== $type ) {
			$related_products = $this->get_related_products( $product_id, $taxonomies, 'ids' );
			$cross_sell_products = $product->get_cross_sell_ids();
			$upsell_products = $product->get_upsell_ids();
		}

		if ( 'variation' === $type ) {
			$parent_id = $product->get_parent_id();
			$parent_product = wc_get_product( $parent_id );
			if ( $parent_product ) {
				$parent_status = $parent_product->get_status();
				if ( 'publish' !== $parent_status ) {
					$status = $parent_status;
				}
			}
		}

		$updated_at = $product->get_date_modified();
		$created_at = $product->get_date_created();
		$current_time = current_time( 'Y-m-d H:i:s' );
		$product_slug = get_post_field( 'post_name', $product->get_id() );

		$product_data = array(
			'id' => strval( $product->get_id() ),
			'productId' => strval( $product->get_id() ),
			'parentId' => (int) $product->get_parent_id(),
			'shortDescription' => wpautop( $product->get_short_description() ),
			'description' => do_shortcode( wpautop( $product->get_description() ) ),
			'name' => $product->get_name(),
			'permalink' => wp_make_link_relative( get_permalink( $product->get_id() ) ),
			'slug' => ! empty( $product_slug ) ? $product_slug : sanitize_title( $product->get_name() ),
			'thumbnail' => $this->get_thumnail( $product ),
			'sku' => strval( $product->get_sku() ),
			'price' => $this->get_price( $product, $currency ),
			'regularPrice' => $this->get_regular_price( $product, $currency ),
			'salePrice' => $this->get_sale_price( $product, $currency ),
			'onSale' => $product->is_on_sale(),
			'stockQuantity' => empty( $stock_quantity ) ? 0 : $stock_quantity,
			'stockStatus' => $this->get_stock_status( $product ),
			'backorder' => $product->get_backorders(),
			'shippingClass' => $product->get_shipping_class(),
			'updatedAt' => strtotime( $updated_at ? $updated_at : $current_time ),
			'createdAt' => strtotime( $created_at ? $created_at : $current_time ),
			'publishedAt' => (int) $published_at,
			'daysPassed' => $days_passed,
			'isFeatured' => $product->get_featured(),
			'totalSales' => (int) $product->get_total_sales(),
			'galleryImages' => $this->get_gallery( $product ),
			'taxonomies' => $taxonomies,
			'productType' => $product->get_type(),
			'crossSellProducts' => $cross_sell_products,
			'relatedProducts' => $related_products,
			'upsellProducts' => $upsell_products,
			'additionalTabs' => $this->get_addional_tabs( $product ),
			'status' => $status,
			'menuOrder' => $product->get_menu_order(),
			'metaData' => array(),
			'seoFullHead' => '',
		);
		return apply_filters( 'blaze_wooless_product_data_for_typesense', $product_data, $product_id, $product );
	}

	public function sync( $product ) {
		$document_data = $this->generate_typesense_data( $product );
		try {
			$response = $this->upsert( $document_data );
			do_action( 'ts_product_update', $product->get_id(), $product );
			return array(
				'data_sent' => $document_data,
				'response' => $response
			);
		} catch (\Exception $e) {
			$logger = wc_get_logger();
			$context = array( 'source' => 'wooless-product-update' );

			$logger->debug( 'TS Product Update Exception: ' . $e->getMessage(), $context );
			error_log( "Error updating product in Typesense: " . $e->getMessage() );

			return array(
				'error' => $e->getMessage(),
				'data_sent' => $document_data
			);
		}
	}


	public function get_all_parent_categories_recursive( $term_id, $taxonomy, &$parent_terms = [] ) {
		$term = get_term( $term_id, $taxonomy );
		if ( $term && $term->parent != 0 && ! in_array( $term->parent, $parent_terms ) ) {
			$parent_terms[] = $term->parent;
			$this->get_all_parent_categories_recursive( $term->parent, $taxonomy, $parent_terms );
		}
		return $parent_terms;
	}


	public function get_all_categories_with_parents( $product_id ) {
		$current_categories = wp_get_object_terms( $product_id, 'product_cat', array( 'fields' => 'ids' ) );

		$all_categories = [];
		foreach ( $current_categories as $category_id ) {
			if ( ! in_array( $category_id, $all_categories ) ) {
				$all_categories[] = $category_id;
			}
			// Get all parent categories recursively
			$parent_categories = $this->get_all_parent_categories_recursive( $category_id, 'product_cat' );
			foreach ( $parent_categories as $parent_category_id ) {
				if ( ! in_array( $parent_category_id, $all_categories ) ) {
					$all_categories[] = $parent_category_id;
				}
			}
		}

		return $all_categories;
	}

	public function get_product_taxonomy_item( $product_term ) {
		$taxonomy = $product_term->taxonomy;
		$term_name = $product_term->name;
		$term_slug = $product_term->slug;
		// Get Parent Term
		$parentTerm = get_term( $product_term->parent, $taxonomy );
		$term_parent = ! is_wp_error( $parentTerm ) ? $parentTerm->name : '';
		$termOrder = is_plugin_active( 'taxonomy-terms-order/taxonomy-terms-order.php' ) ? $product_term->term_order : 0;
		$term_permalink = wp_make_link_relative( get_term_link( $product_term->term_id ) );
		$term_parent_slug = ! is_wp_error( $parentTerm ) ? $parentTerm->slug : '';

		// Get the thumbnail
		$term_thumbnail_id = get_term_meta( $product_term->term_id, 'thumbnail_id', true );
		$term_attachment = get_post( $term_thumbnail_id );

		$term_thumbnail = array(
			'id' => $term_thumbnail_id,
			'title' => $term_attachment && ! empty( $term_attachment->post_title ) ? $term_attachment->post_title : '',
			'altText' => strval( get_post_meta( $term_thumbnail_id, '_wp_attachment_image_alt', true ) ),
			'src' => wp_get_attachment_url( $term_thumbnail_id ),
		);

		return apply_filters( 'blaze_wooless_product_taxonomy_item', array(
			'name' => $term_name,
			'termId' => (string) $product_term->term_id,
			'url' => get_term_link( $product_term->term_id ),
			'type' => $taxonomy,
			'slug' => $term_slug,
			'nameAndType' => $product_term->name . '|' . $taxonomy,
			'childAndParentTerm' => $term_parent ? $product_term->name . '|' . $term_parent : '',
			'parentTerm' => $term_parent,
			'breadcrumbs' => apply_filters( 'blaze_wooless_generate_breadcrumbs', $product_term->term_id, $taxonomy ),
			'filters' => $term_name . '|' . $taxonomy . '|' . $term_slug . '|' . $term_parent . '|' . $termOrder . '|' . $term_permalink . '|' . $term_parent_slug . '|' . $term_thumbnail['src'],
			'metaData' => apply_filters( 'blaze_commerce_taxonomy_meta_data', array(), $product_term->term_id ),
		), $product_term );
	}

	public function get_taxonomies( $product ) {
		$taxonomies_data = [];
		$taxonomies = get_object_taxonomies( 'product' );

		$product_id = $product->get_id();

		if ( $product->is_type( 'variation' ) ) {
			$product_id = $product->get_parent_id();
		}

		foreach ( $taxonomies as $taxonomy ) {
			// Exclude taxonomies based on their names
			if (
				preg_match( '/^(ef_|elementor|nav_|ml-|ufaq|translation_priority|wpcode_)/', $taxonomy ) ||
				'product_cat' == $taxonomy
			) {
				continue;
			}

			$product_terms = get_the_terms( $product_id, $taxonomy );

			if ( ! empty( $product_terms ) && ! is_wp_error( $product_terms ) ) {
				foreach ( $product_terms as $product_term ) {
					$taxonomies_data[] = $this->get_product_taxonomy_item( $product_term );
				}

				unset( $product_terms );
			}
		}

		$all_categories = $this->get_all_categories_with_parents( $product_id );
		if ( ! empty( $all_categories ) ) {
			$categories = get_terms( array(
				'taxonomy' => 'product_cat',
				'include' => $all_categories
			) );
			if ( ! empty( $categories ) ) {
				foreach ( $categories as $product_term ) {
					$taxonomies_data[] = $this->get_product_taxonomy_item( $product_term );
				}
			}
		}
		unset( $taxonomies );

		return $taxonomies_data;
	}

	public function get_related_products( $product_id, $taxonomies, $return = 'objects' ) {
		$category = array();
		foreach ( $taxonomies as $taxonomy ) {
			if ( $taxonomy['type'] == 'product_cat' ) {
				$category[] = $taxonomy['slug'];
			}
		}

		unset( $taxonomies );

		// Get products that aren't the current product.
		$args = array(
			'exclude' => array( $product_id ),
			'limit' => 10,
			'page' => 1,
			'status' => 'publish',
			'return' => 'ids',
			'category' => $category,
			'stock_status' => 'instock',
		);
		$product_ids = wc_get_products( $args );

		if ( 'ids' === $return ) {
			return $product_ids;
		}

		return $this->get_products_by_ids( $product_ids );
	}

	public function get_products_by_ids( $product_ids ) {
		$product_data = array();
		$cross_sell_product_data = array();

		if ( ! empty( $product_ids ) ) {
			foreach ( $product_ids as $product_id ) {
				if ( $product_id ) {
					$product = wc_get_product( $product_id );

					if ( $product ) {
						$attachment_ids = $product->get_gallery_image_ids();
						$product_gallery = array_map( function ($attachment_id) {
							$attachment = get_post( $attachment_id );
							$thumbnail_alt_text = get_post_meta( $attachment_id, '_wp_attachment_image_alt', true );
							$thumbnail_src = wp_get_attachment_url( $attachment_id );

							return [ 
								'id' => $attachment_id,
								'title' => $attachment->post_title,
								'altText' => strval( $thumbnail_alt_text ? $thumbnail_alt_text : $attachment->post_title ),
								'src' => $thumbnail_src ? $thumbnail_src : '',
							];
						}, $attachment_ids );

						// Get the thumbnail
						$thumbnail_id = get_post_thumbnail_id( $product_id );
						$attachment = get_post( $thumbnail_id );
						$thumbnail_alt_text = get_post_meta( $thumbnail_id, '_wp_attachment_image_alt', true );
						$thumbnail_src = get_the_post_thumbnail_url( $product_id );
						$currency = get_option( 'woocommerce_currency' );

						$product_type = $product->get_type();
						// Get variations if the product is a variable product
						$variations_data = $default_attributes = [];
						if ( $product_type === 'variable' || $product_type === 'pw-gift-card' ) {
							$variations = $product->get_available_variations();
							foreach ( $variations as $variation ) {
								$variation_obj = wc_get_product( $variation['variation_id'] );
								if ( ! $variation_obj ) {
									continue;
								}

								$variant_thumbnail_id = get_post_thumbnail_id( $variation['variation_id'] );
								$variant_attachment = get_post( $variant_thumbnail_id );
								$variant_thumbnail_alt_text = get_post_meta( $variant_thumbnail_id, '_wp_attachment_image_alt', true );
								$variant_thumbnail_src = get_the_post_thumbnail_url( $variation['variation_id'] );

								$variations_items = [ 
									'variationId' => $variation['variation_id'],
									'attributes' => $variation['attributes'],
									'price' => array(
										$currency => floatval( $variation_obj->get_price() ),
									),
									'regularPrice' => array(
										$currency => floatval( $variation_obj->get_regular_price() ),
									),
									'salePrice' => array(
										$currency => floatval( $variation_obj->get_sale_price() ),
									),
									'stockQuantity' => empty( $variation_obj->get_stock_quantity() ) ? 0 : $variation_obj->get_stock_quantity(),
									'stockStatus' => $variation_obj->get_stock_status(),
									'backorder' => $variation_obj->get_backorders(),
									'onSale' => $variation_obj->is_on_sale(),
									'sku' => $variation_obj->get_sku(),
									'image' => [ 
										'id' => $variant_thumbnail_id,
										'title' => $variant_attachment->post_title,
										'altText' => strval( $variant_thumbnail_id ? $variant_thumbnail_id : $attachment->post_title ),
										'src' => $variant_thumbnail_src ? $variant_thumbnail_src : '',
									],
								];

								$variations_data[] = apply_filters( 'blaze_commerce_variation_data', $variations_items, $variation['variation_id'], $variation_obj );

								unset( $variations_items, $variation_obj, $variant_thumbnail_id, $variant_attachment, $variant_thumbnail_alt_text, $variant_thumbnail_src );
							}

							unset( $variations );
						}

						$thumbnail = [ 
							'id' => $thumbnail_id,
							'title' => $attachment->post_title,
							'altText' => strval( $thumbnail_alt_text ? $thumbnail_alt_text : $attachment->post_title ),
							'src' => $thumbnail_src ? $thumbnail_src : '',
						];

						$currency = get_option( 'woocommerce_currency' );

						$default_price = [ 
							$currency => floatval( $product->get_price() )
						];
						$default_regular_price = [ 
							$currency => floatval( $product->get_regular_price() )
						];
						$default_sale_price = [ 
							$currency => floatval( $product->get_sale_price() )
						];

						$stockQuantity = $product->get_stock_quantity();

						$published_at = strtotime( get_the_date( '', $product_id ) );

						$product_data = array(
							'id' => $product->get_id(),
							'name' => $product->get_name(),
							'permalink' => wp_make_link_relative( get_permalink( $product->get_id() ) ),
							'slug' => $product->get_slug(),
							'thumbnail' => $thumbnail,
							'price' => floatval( apply_filters( 'wooless_product_price', $default_price, $product_id ) ),
							'regularPrice' => floatval( apply_filters( 'wooless_product_regular_price', $default_regular_price, $product_id ) ),
							'salePrice' => floatval( apply_filters( 'wooless_product_sale_price', $default_sale_price, $product_id ) ),
							'onSale' => $product->is_on_sale(),
							'stockStatus' => $product->get_stock_status(),
							'backorder' => $product->get_backorders(),
							'createdAt' => strtotime( $product->get_date_created() ),
							'publishedAt' => (int) $published_at,
							'daysPassed' => $this->get_days_passed( $published_at ),
							'galleryImages' => $product_gallery,
							'productType' => $product->get_type(),
							'stockQuantity' => empty( $stockQuantity ) ? 0 : $stockQuantity,
							'variations' => $variations_data,
						);

						$cross_sell_product_data[] = apply_filters( 'blaze_wooless_cross_sell_data_for_typesense', $product_data, $product_id, $product );

						unset( $product_data, $product, $attachment_ids, $product_gallery, $thumbnail_id, $attachment, $thumbnail_alt_text, $thumbnail_src, $currency, $default_price, $default_regular_price, $default_sale_price, $stockQuantity, $published_at );
					}
				}
			}
		}

		return $cross_sell_product_data;
	}

	public function get_days_passed( $date ) {
		$current_date = strtotime( date( 'Y-m-d H:i:s' ) );
		$diff = $current_date - $date;
		$days = floor( $diff / ( 60 * 60 * 24 ) );

		return $days;
	}
}<|MERGE_RESOLUTION|>--- conflicted
+++ resolved
@@ -235,14 +235,10 @@
 
 			$products_batch = $this->prepare_batch_data( $product_ids );
 
-<<<<<<< HEAD
 			$successful_imports = $this->import_prepared_batch( $products_batch );
-=======
-			$successful_imports      = $this->import_prepared_batch( $products_batch );
 			foreach ( $products_batch as $product_batch ) {
 				Woocommerce::get_instance()->update_typesense_variation_immediately( $product_batch['id'] );
 			}
->>>>>>> a3f983c6
 			$imported_products_count += count( $successful_imports ); // Increment the count of imported products
 			$total_imports += count( $products_batch ); // Increment the count of imported products
 
