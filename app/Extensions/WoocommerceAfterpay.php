<?php

namespace BlazeWooless\Extensions;

class WoocommerceAfterpay {
	private static $instance = null;

	public static function get_instance() {
		if ( self::$instance === null ) {
			self::$instance = new self();
		}

		return self::$instance;
	}

<<<<<<< HEAD
    public function __construct()
    {
        if ( is_plugin_active( 'afterpay-gateway-for-woocommerce/afterpay-gateway-for-woocommerce.php' ) ) {
            add_filter( 'blaze_wooless_additional_site_info', array( $this, 'woocommerce_is_afterpay_enabled' ), 10, 1 );
        }
    }
=======
	public function __construct() {
		if ( is_plugin_active( 'afterpay-gateway-for-woocommerce/afterpay-gateway-for-woocommerce.php' ) ) {
			add_filter( 'blaze_wooless_woocommerce_afterpay_settings', array( $this, 'woocommerce_is_afterpay_enabled' ), 10, 1 );
		}
	}
>>>>>>> e46a881d

	public function woocommerce_is_afterpay_enabled( $additional_settings ) {
		if ( $woocommerce_afterpay_settings = get_option( 'woocommerce_afterpay_settings' ) ) {
			if ( $woocommerce_afterpay_settings['enabled'] === 'yes' ) {
				$additional_settings['woocommerce_is_afterpay_enabled'] = true;
			}
		}

		return $additional_settings;
	}
}<|MERGE_RESOLUTION|>--- conflicted
+++ resolved
@@ -13,20 +13,11 @@
 		return self::$instance;
 	}
 
-<<<<<<< HEAD
-    public function __construct()
-    {
-        if ( is_plugin_active( 'afterpay-gateway-for-woocommerce/afterpay-gateway-for-woocommerce.php' ) ) {
-            add_filter( 'blaze_wooless_additional_site_info', array( $this, 'woocommerce_is_afterpay_enabled' ), 10, 1 );
-        }
-    }
-=======
 	public function __construct() {
 		if ( is_plugin_active( 'afterpay-gateway-for-woocommerce/afterpay-gateway-for-woocommerce.php' ) ) {
 			add_filter( 'blaze_wooless_woocommerce_afterpay_settings', array( $this, 'woocommerce_is_afterpay_enabled' ), 10, 1 );
 		}
 	}
->>>>>>> e46a881d
 
 	public function woocommerce_is_afterpay_enabled( $additional_settings ) {
 		if ( $woocommerce_afterpay_settings = get_option( 'woocommerce_afterpay_settings' ) ) {
