--- conflicted
+++ resolved
@@ -29,22 +29,6 @@
 
 		add_filter( 'graphql_RootQuery_fields', array( $this, 'modify_grapqhl_rootquery_cart_fields' ), 99999, 1 );
 	}
-<<<<<<< HEAD
-	/**
-	 * Compare price data from aelia and default prices
-	 */
-	protected function compare_price_data( array $from_aelia, array $default_prices ): array {
-
-		array_walk( $from_aelia, function (&$value, $currency) use ($default_prices) {
-			if ( $value === 0 || is_null( $value ) || empty( $value ) ) {
-				$value = $default_prices[ $currency ];
-			}
-		} );
-
-		return $from_aelia;
-	}
-=======
->>>>>>> cb79f119
 
 	public function add_multicurrency_prices( $product_data, $product_id ) {
 
@@ -69,15 +53,9 @@
 				if ( ! isset( $product_data['regularPrice'][ $currency ] ) || ! isset( $product_data['salePrice'][ $currency ] ) ) {
 					$product = wc_get_product( $product_id );
 					$converted_product = \Aelia\WC\CurrencySwitcher\WC27\WC_Aelia_CurrencyPrices_Manager::instance()->convert_simple_product_prices( $product, $currency );
-<<<<<<< HEAD
 					$converted_prices = array(
-						'regular_price' => $converted_product->get_regular_price(),
-						'sale_price' => $converted_product->get_sale_price(),
-=======
-					$converted_prices  = array(
 						'regular_price' => Woocommerce::format_price( $converted_product->get_regular_price() ),
 						'sale_price' => Woocommerce::format_price( $converted_product->get_sale_price() ),
->>>>>>> cb79f119
 					);
 				}
 
@@ -89,9 +67,8 @@
 					$product_data['salePrice'][ $currency ] = Woocommerce::format_price( $converted_prices['sale_price'] );
 				}
 
-<<<<<<< HEAD
-				$_sale_price = Woocommerce::format_price( $product_data['salePrice'][ $currency ] );
-				$_regular_price = Woocommerce::format_price( $product_data['regularPrice'][ $currency ] );
+				$_sale_price = $product_data['salePrice'][ $currency ];
+				$_regular_price = $product_data['regularPrice'][ $currency ];
 
 				if ( ! is_array( $product_data['price'] ) ) {
 					$product_data['price'] = [];
@@ -101,19 +78,6 @@
 				$product_data['regularPrice'][ $currency ] = Woocommerce::format_price( $product_data['regularPrice'][ $currency ] );
 				$product_data['salePrice'][ $currency ] = Woocommerce::format_price( $product_data['salePrice'][ $currency ] );
 				$product_data['price'][ $currency ] = Woocommerce::format_price( $product_data['price'][ $currency ] );
-=======
-				$_sale_price    = $product_data['salePrice'][ $currency ];
-				$_regular_price = $product_data['regularPrice'][ $currency ];
-
-				if ( ! is_array( $product_data['price'] ) ) {
-					$product_data['price'] = [];
-				}
-				$product_data['price'][ $currency ] = Woocommerce::format_price( ! empty( $_sale_price ) ? $_sale_price : $_regular_price );
-
-				$product_data['regularPrice'][ $currency ] = Woocommerce::format_price( $product_data['regularPrice'][ $currency ] );
-				$product_data['salePrice'][ $currency ]    = Woocommerce::format_price( $product_data['salePrice'][ $currency ] );
-				$product_data['price'][ $currency ]        = Woocommerce::format_price( $product_data['price'][ $currency ] );
->>>>>>> cb79f119
 
 				unset( $converted_prices, $product, $converted_product, $_sale_price, $_regular_price );
 			}
@@ -279,21 +243,12 @@
 	function add_currency_switcher_after_country_field() {
 		if ( \is_checkout() && ! \is_wc_endpoint_url( 'order-received' ) ) {
 			$currency_switcher_options = get_option( 'wc_aelia_currency_switcher' );
-<<<<<<< HEAD
 			$enabled_currencies = $currency_switcher_options['enabled_currencies'];
 			$site_currency = \get_woocommerce_currency();
 
 			$opposing_currency = reset( array_diff( $enabled_currencies, array( $site_currency ) ) );
 
 			$switch_to_currency_text = apply_filters( 'blaze_commerce_checkout_switch_currency_text', 'Switch to ' . $opposing_currency, $opposing_currency, $site_currency );
-=======
-			$enabled_currencies        = $currency_switcher_options['enabled_currencies'];
-			$site_currency             = \get_woocommerce_currency();
-
-			$opposing_currency = reset( array_diff( $enabled_currencies, array( $site_currency ) ) );
-
-			$switch_to_currency_text  = apply_filters( 'blaze_commerce_checkout_switch_currency_text', 'Switch to ' . $opposing_currency, $opposing_currency, $site_currency );
->>>>>>> cb79f119
 			$switch_currency_template = '<p class="checkout-switch-currency" data-currency="%1$s"><a style="cursor: pointer;">' . esc_html__( $switch_to_currency_text ) . '</a></p>';
 			?>
 			<script type="text/javascript">
@@ -320,11 +275,7 @@
 		if ( ! empty( $available_currencies ) ) {
 			foreach ( $available_currencies as $currency => $value ) {
 				$product_data['regularPrice'][ $currency ] = Woocommerce::format_price( $product_data['variations'][0]['regularPrice'][ $currency ] );
-<<<<<<< HEAD
 				$product_data['price'][ $currency ] = Woocommerce::format_price( $product_data['variations'][0]['price'][ $currency ] );
-=======
-				$product_data['price'][ $currency ]        = Woocommerce::format_price( $product_data['variations'][0]['price'][ $currency ] );
->>>>>>> cb79f119
 			}
 		}
 
@@ -367,13 +318,8 @@
 				}
 
 				$variations_data['regularPrice'][ $currency ] = Woocommerce::format_price( $variations_data['regularPrice'][ $currency ] );
-<<<<<<< HEAD
 				$variations_data['salePrice'][ $currency ] = Woocommerce::format_price( $variations_data['salePrice'][ $currency ] );
 				$variations_data['price'][ $currency ] = Woocommerce::format_price( $variations_data['price'][ $currency ] );
-=======
-				$variations_data['salePrice'][ $currency ]    = Woocommerce::format_price( $variations_data['salePrice'][ $currency ] );
-				$variations_data['price'][ $currency ]        = Woocommerce::format_price( $variations_data['price'][ $currency ] );
->>>>>>> cb79f119
 
 				unset( $converted_variation_prices, $variation_obj, $converted_variation, $_variation_sale_price, $_variation_regular_price );
 			}
