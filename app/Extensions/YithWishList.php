<?php

namespace BlazeWooless\Extensions;

use WPGraphQL\AppContext;
use GraphQL\Type\Definition\ResolveInfo;

class YithWishList {
	private static $instance = null;
	private static $session_header;

	public static function get_instance() {
		if ( self::$instance === null ) {
			self::$instance = new self();
		}

		return self::$instance;
	}

	public function __construct() {

		if ( function_exists( 'YITH_WCWL' ) ) {
			self::$session_header = apply_filters( 'graphql_yith_wcwl_session_http_header', 'yith-wcwl-session' );

			add_action( 'graphql_register_types', [ $this, 'register_types' ] );

<<<<<<< HEAD
			add_filter('graphql_response_headers_to_send', [$this, 'add_session_header_to_expose_headers']);
			add_filter('graphql_access_control_allow_headers', [$this, 'add_session_header_to_allow_headers']);
			add_filter('graphql_response_headers_to_send', [$this, 'response_headers']);

			add_filter('yith_wcwl_allow_remove_after_add_to_cart', '__return_false');
		}

	}

	public function response_headers($headers)
	{
		if (!empty($headers['yith-wcwl-session'])) {
=======
			add_filter( 'graphql_response_headers_to_send', [ $this, 'add_session_header_to_expose_headers' ] );
			add_filter( 'graphql_access_control_allow_headers', [ $this, 'add_session_header_to_allow_headers' ] );


			add_filter(
				'graphql_response_headers_to_send',
				[ $this, 'response_headers' ]
			);

			add_action( 'graphql_process_http_request', [ $this, 'http_request' ] );
		}

	}

	public function http_request() {
		$all_headers = getallheaders();
		if ( ! empty( $all_headers['yith-wcwl-session'] ) ) {
			$yith_session = json_decode( $all_headers['yith-wcwl-session'], true );

			$cookie_value = [ 
				'session_id' => $yith_session['session_id'],
				'session_expiration' => $yith_session['session_expiration'],
				'session_expiring' => $yith_session['session_expiring'],
				'cookie_hash' => $yith_session['cookie_hash'],
			];

			$use_secure_cookie = apply_filters( 'yith_wcwl_session_use_secure_cookie', wc_site_is_https() && is_ssl() );
			$cookie_name       = apply_filters( 'yith_wcwl_session_cookie', 'yith_wcwl_session_' . $yith_session['cookie_hash'] );
			yith_setcookie( $cookie_name, $cookie_value, $yith_session['session_expiration'], $use_secure_cookie, true );

		}
	}

	public function response_headers( $headers ) {
		if ( ! empty( $headers['yith-wcwl-session'] ) ) {
>>>>>>> 70cec7c1
			$headers['yith-wcwl-session-prev'] = $headers['yith-wcwl-session'];
		} else {
			YITH_WCWL_Session()->init_session_cookie();
			$headers['yith-wcwl-session'] = json_encode(YITH_WCWL_Session()->get_session_cookie());
		}
<<<<<<< HEAD
=======
		$headers['yith-wcwl-session'] = json_encode( YITH_WCWL_Session()->get_session_cookie() );
>>>>>>> 70cec7c1

		return $headers;
	}

	public function add_session_header_to_expose_headers( array $headers ) {
		if ( empty( $headers['Access-Control-Expose-Headers'] ) ) {
			$headers['Access-Control-Expose-Headers'] = self::$session_header;
		} else {
			$headers['Access-Control-Expose-Headers'] .= ', ' . self::$session_header;
		}

		return $headers;
	}

	public function add_session_header_to_allow_headers( array $allowed_headers ) {
		$allowed_headers[] = self::$session_header;
		return $allowed_headers;
	}

	/**
	 * Add a product in the wishlist.
	 *
	 * @param array $atts Array of parameters; when not passed, params will be searched in $_REQUEST.
	 * @throws YITH_WCWL_Exception When an error occurs with Add to Wishlist operation.
	 *
	 * @since 1.0.0
	 */
	public function add_to_wishlist($atts = array())
	{
		$defaults = array(
			'add_to_wishlist' => 0,
			'wishlist_id' => 0,
			'quantity' => 1,
			'user_id' => false,
			'dateadded' => '',
			'wishlist_name' => '',
			'wishlist_visibility' => 0,
		);

		$atts = empty($atts) && !empty($this->details) ? $this->details : $atts;
		$atts = !empty($atts) ? $atts : $_REQUEST; // phpcs:ignore WordPress.Security.NonceVerification.Recommended
		$atts = wp_parse_args($atts, $defaults);

		// filtering params.
		$prod_id = apply_filters('yith_wcwl_adding_to_wishlist_prod_id', intval($atts['add_to_wishlist']));
		$wishlist_id = apply_filters('yith_wcwl_adding_to_wishlist_wishlist_id', $atts['wishlist_id']);
		$quantity = apply_filters('yith_wcwl_adding_to_wishlist_quantity', intval($atts['quantity']));
		$user_id = apply_filters('yith_wcwl_adding_to_wishlist_user_id', intval($atts['user_id']));
		$dateadded = apply_filters('yith_wcwl_adding_to_wishlist_dateadded', $atts['dateadded']);

		do_action('yith_wcwl_adding_to_wishlist', $prod_id, $wishlist_id, $user_id);
		$yith_wcwl = \YITH_WCWL();

		if (!$yith_wcwl->can_user_add_to_wishlist()) {
			throw new \YITH_WCWL_Exception(apply_filters('yith_wcwl_user_cannot_add_to_wishlist_message', __('The item cannot be added to this wishlist', 'yith-woocommerce-wishlist')), 1);
		}

		if (!$prod_id) {
			throw new \YITH_WCWL_Exception(__('An error occurred while adding the products to the wishlist.', 'yith-woocommerce-wishlist'), 0);
		}

		$wishlist = 'new' === $wishlist_id ? $yith_wcwl->add_wishlist($atts) : \YITH_WCWL_Wishlist_Factory::get_wishlist($wishlist_id, 'edit');

		if (!$wishlist instanceof \YITH_WCWL_Wishlist || !$wishlist->current_user_can('add_to_wishlist')) {
			throw new \YITH_WCWL_Exception(__('An error occurred while adding the products to the wishlist.', 'yith-woocommerce-wishlist'), 0);
		}

		$yith_wcwl->last_operation_token = $wishlist->get_token();

		if ($wishlist->has_product($prod_id)) {
			throw new \YITH_WCWL_Exception(apply_filters('yith_wcwl_product_already_in_wishlist_message', get_option('yith_wcwl_already_in_wishlist_text')), 1);
		}

		$item = new \YITH_WCWL_Wishlist_Item();

		$item->set_product_id($prod_id);
		$item->set_quantity($quantity);
		$item->set_wishlist_id($wishlist->get_id());
		$item->set_user_id($wishlist->get_user_id());

		if ($dateadded) {
			$item->set_date_added($dateadded);
		}

		$wishlist->add_item($item);
		$wishlist_id = $wishlist->save();

		wp_cache_delete('wishlist-count-' . $wishlist->get_token(), 'wishlists');

		$user_id = $wishlist->get_user_id();

		if ($user_id) {
			wp_cache_delete('wishlist-user-total-count-' . $user_id, 'wishlists');
		}

		do_action('yith_wcwl_added_to_wishlist', $prod_id, $item->get_wishlist_id(), $item->get_user_id());

		return $wishlist;

	}


<<<<<<< HEAD
	public function add_to_wishlist_mutation()
	{
		return function ($input, $context, $info) {
			$product_id = $input['productId'];
			$_REQUEST['add_to_wishlist'] = $product_id;
=======
	public function add_to_wishlist_mutation() {
		return function ($input) {

			$product_id                  = $input['productId'];
			$_REQUEST['add_to_wishlist'] = $product_id;
			$_REQUEST['wishlist_id']     = 0;
>>>>>>> 70cec7c1

			$args = [ 
				'add_to_wishlist' => $product_id
			];
			try {
<<<<<<< HEAD
				$wishlist = $this->add_to_wishlist($args);
				return [
					'added' => true,
					'productId' => $product_id,
					'wishlistId' => $wishlist->get_id(),
				];
=======
				\YITH_WCWL()->add( $args );
>>>>>>> 70cec7c1
			} catch (\YITH_WCWL_Exception $e) {
				$error = $e->getMessage();
				return [ 
					'added' => false,
					'productId' => $product_id,
					'error' => $error
				];
			} catch (\Exception $e) {
				$error = $e->getMessage();
				return [ 
					'added' => false,
					'productId' => $product_id,
					'error' => $error
				];
			}
		};
	}

	public function remove_to_wishlist_mutation()
	{
		return function ($input) {



			$product_id = $input['productId'];
			$wishlist_id = $input['wishlistId'];

			$_REQUEST['remove_from_wishlist'] = $product_id;
			$_REQUEST['wishlist_id'] = $wishlist_id;

			$args = [
				'remove_from_wishlist' => $product_id,
				'wishlist_id' => $wishlist_id
			];

<<<<<<< HEAD
			try {
				\YITH_WCWL()->remove($args);
			} catch (\YITH_WCWL_Exception $e) {
				$error = $e->getMessage();
				return [
					'removed' => false,
					'productId' => $product_id,
					'error' => $error
				];
			} catch (\Exception $e) {
				$error = $e->getMessage();
				return [
					'removed' => false,
					'productId' => $product_id,
					'error' => $error
				];
			}
			$wl = new \YITH_WCWL_Wishlist($wishlist_id);
			wp_send_json($wl->get_data());
			return [
				'removed' => true,
=======
			return [ 
				'added' => true,
>>>>>>> 70cec7c1
				'productId' => $product_id,
			];
		};
	}

	public function register_types() {
		register_graphql_mutation(
			'addProductToWishList',
			array(
				'inputFields' => [ 
					'productId' => [ 
						'type' => 'Int',
						'description' => __( 'Product database ID or global ID to be added into wishlist', 'wp-graphql-woocommerce' ),
					],
				],
				'outputFields' => [ 
					'added' => [ 
						'type' => 'Boolean',
<<<<<<< HEAD
						'description' => __('True if the product is added, false otherwise', 'headless-cms'),
=======
						'description' => __( 'True if the product is removed, false otherwise', 'headless-cms' ),
>>>>>>> 70cec7c1
					],
					'productId' => [ 
						'type' => 'Integer',
						'description' => __( 'The Product id that was added', 'headless-cms' ),
					],
<<<<<<< HEAD

					'wishlistId' => [
						'type' => 'Integer',
						'description' => __('The database wishlist id that was added', 'headless-cms'),
					],
					'error' => [
=======
					// 'wishlistProductIds' => [
					// 	'type' => ['list_of' => 'Integer'],
					// 	'description' => __('The Product ids in the wishlist', 'headless-cms'),
					// ],
					'error' => [ 
>>>>>>> 70cec7c1
						'type' => 'String',
						'description' => __( 'Description of the error', 'headless-cms' ),
					],
				],
				'mutateAndGetPayload' => $this->add_to_wishlist_mutation(),
			)
		);


		register_graphql_mutation(
			'removeProductToWishList',
			array(
				'inputFields' => [
					'productId' => [
						'type' => 'Int',
						'description' => __('Product database ID or global ID to be added into wishlist', 'wp-graphql-woocommerce'),
					],
					'wishlistId' => [
						'type' => 'Int',
						'description' => __('This is the database Id of the wishlist item', 'wp-graphql-woocommerce'),
					],
				],
				'outputFields' => [
					'removed' => [
						'type' => 'Boolean',
						'description' => __('True if the product is removed, false otherwise', 'headless-cms'),
					],
					'productId' => [
						'type' => 'Integer',
						'description' => __('The Product id that was added', 'headless-cms'),
					],
					'error' => [
						'type' => 'String',
						'description' => __('Description of the error', 'headless-cms'),
					],
				],
				'mutateAndGetPayload' => $this->remove_to_wishlist_mutation(),
			)
		);
	}
}<|MERGE_RESOLUTION|>--- conflicted
+++ resolved
@@ -24,20 +24,6 @@
 
 			add_action( 'graphql_register_types', [ $this, 'register_types' ] );
 
-<<<<<<< HEAD
-			add_filter('graphql_response_headers_to_send', [$this, 'add_session_header_to_expose_headers']);
-			add_filter('graphql_access_control_allow_headers', [$this, 'add_session_header_to_allow_headers']);
-			add_filter('graphql_response_headers_to_send', [$this, 'response_headers']);
-
-			add_filter('yith_wcwl_allow_remove_after_add_to_cart', '__return_false');
-		}
-
-	}
-
-	public function response_headers($headers)
-	{
-		if (!empty($headers['yith-wcwl-session'])) {
-=======
 			add_filter( 'graphql_response_headers_to_send', [ $this, 'add_session_header_to_expose_headers' ] );
 			add_filter( 'graphql_access_control_allow_headers', [ $this, 'add_session_header_to_allow_headers' ] );
 
@@ -73,16 +59,12 @@
 
 	public function response_headers( $headers ) {
 		if ( ! empty( $headers['yith-wcwl-session'] ) ) {
->>>>>>> 70cec7c1
 			$headers['yith-wcwl-session-prev'] = $headers['yith-wcwl-session'];
 		} else {
 			YITH_WCWL_Session()->init_session_cookie();
 			$headers['yith-wcwl-session'] = json_encode(YITH_WCWL_Session()->get_session_cookie());
 		}
-<<<<<<< HEAD
-=======
 		$headers['yith-wcwl-session'] = json_encode( YITH_WCWL_Session()->get_session_cookie() );
->>>>>>> 70cec7c1
 
 		return $headers;
 	}
@@ -185,35 +167,18 @@
 	}
 
 
-<<<<<<< HEAD
-	public function add_to_wishlist_mutation()
-	{
-		return function ($input, $context, $info) {
-			$product_id = $input['productId'];
-			$_REQUEST['add_to_wishlist'] = $product_id;
-=======
 	public function add_to_wishlist_mutation() {
 		return function ($input) {
 
 			$product_id                  = $input['productId'];
 			$_REQUEST['add_to_wishlist'] = $product_id;
 			$_REQUEST['wishlist_id']     = 0;
->>>>>>> 70cec7c1
 
 			$args = [ 
 				'add_to_wishlist' => $product_id
 			];
 			try {
-<<<<<<< HEAD
-				$wishlist = $this->add_to_wishlist($args);
-				return [
-					'added' => true,
-					'productId' => $product_id,
-					'wishlistId' => $wishlist->get_id(),
-				];
-=======
 				\YITH_WCWL()->add( $args );
->>>>>>> 70cec7c1
 			} catch (\YITH_WCWL_Exception $e) {
 				$error = $e->getMessage();
 				return [ 
@@ -244,37 +209,8 @@
 			$_REQUEST['remove_from_wishlist'] = $product_id;
 			$_REQUEST['wishlist_id'] = $wishlist_id;
 
-			$args = [
-				'remove_from_wishlist' => $product_id,
-				'wishlist_id' => $wishlist_id
-			];
-
-<<<<<<< HEAD
-			try {
-				\YITH_WCWL()->remove($args);
-			} catch (\YITH_WCWL_Exception $e) {
-				$error = $e->getMessage();
-				return [
-					'removed' => false,
-					'productId' => $product_id,
-					'error' => $error
-				];
-			} catch (\Exception $e) {
-				$error = $e->getMessage();
-				return [
-					'removed' => false,
-					'productId' => $product_id,
-					'error' => $error
-				];
-			}
-			$wl = new \YITH_WCWL_Wishlist($wishlist_id);
-			wp_send_json($wl->get_data());
-			return [
-				'removed' => true,
-=======
 			return [ 
 				'added' => true,
->>>>>>> 70cec7c1
 				'productId' => $product_id,
 			];
 		};
@@ -293,30 +229,17 @@
 				'outputFields' => [ 
 					'added' => [ 
 						'type' => 'Boolean',
-<<<<<<< HEAD
-						'description' => __('True if the product is added, false otherwise', 'headless-cms'),
-=======
 						'description' => __( 'True if the product is removed, false otherwise', 'headless-cms' ),
->>>>>>> 70cec7c1
 					],
 					'productId' => [ 
 						'type' => 'Integer',
 						'description' => __( 'The Product id that was added', 'headless-cms' ),
 					],
-<<<<<<< HEAD
-
-					'wishlistId' => [
-						'type' => 'Integer',
-						'description' => __('The database wishlist id that was added', 'headless-cms'),
-					],
-					'error' => [
-=======
 					// 'wishlistProductIds' => [
 					// 	'type' => ['list_of' => 'Integer'],
 					// 	'description' => __('The Product ids in the wishlist', 'headless-cms'),
 					// ],
 					'error' => [ 
->>>>>>> 70cec7c1
 						'type' => 'String',
 						'description' => __( 'Description of the error', 'headless-cms' ),
 					],
