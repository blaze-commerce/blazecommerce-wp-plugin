--- conflicted
+++ resolved
@@ -92,7 +92,7 @@
 
 				if ( $attribute->is_taxonomy() ) {
 					$options = array_map( function ($term) {
-						return [
+						return [ 
 							'label' => $term->name,
 							'slug' => $term->slug,
 							'name' => $term->slug,
@@ -102,7 +102,7 @@
 					}, $attribute->get_terms() );
 				} else {
 					$options = array_map( function ($option) {
-						return [
+						return [ 
 							'label' => $option,
 							'slug' => $option,
 							'name' => $option,
@@ -184,11 +184,7 @@
 		$attributes  = array_filter( $options, function ($option, $key) {
 			return str_starts_with( $key, 'attribute_' );
 		}, ARRAY_FILTER_USE_BOTH );
-<<<<<<< HEAD
 		$documents[] = array(
-=======
-		TypesenseClient::get_instance()->site_info()->upsert( [
->>>>>>> e075a91d
 			'id' => '1000023',
 			'name' => 'attribute_display_type',
 			'value' => json_encode( $attributes ),
