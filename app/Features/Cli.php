--- conflicted
+++ resolved
@@ -140,8 +140,6 @@
 				WP_CLI::success( "All product variants have been synced." );
 				WP_CLI::success( "Total variation prouct: " . count( $query->posts ) );
 				WP_CLI::success( "Total child variation product: " . count( $variation_ids ) );
-<<<<<<< HEAD
-=======
 
 				// End tracking time
 				$end_time       = microtime( true );
@@ -207,7 +205,6 @@
 				WP_CLI::success( "Total non-variant products: " . count( $nonvariant_product_ids ) );
 				WP_CLI::success( "Total import: " . $total_imports );
 				WP_CLI::success( "Successful import: " . $imported_products_count );
->>>>>>> d02cbc04
 
 				// End tracking time
 				$end_time       = microtime( true );
