--- conflicted
+++ resolved
@@ -14,7 +14,6 @@
 		return self::$instance;
 	}
 
-<<<<<<< HEAD
 	public function __construct()
 	{
 		add_action('woocommerce_load_cart_from_session', array($this, 'woocommerce_load_cart_from_session'));
@@ -36,28 +35,6 @@
 			$current_session = WC()->session;
 
 			foreach ($data_to_store as $key) {
-=======
-	public function __construct() {
-		add_action( 'woocommerce_load_cart_from_session', array( $this, 'woocommerce_load_cart_from_session' ) );
-		add_action( 'init', array( $this, 'load_user_from_session' ) );
-		add_action( 'wp_footer', array( $this, 'remove_session_id_from_url_script' ) );
-
-		add_filter( 'woocommerce_session_cookie', array( $this, 'custom_woocommerce_session_cookie' ), 10, 5 );
-	}
-
-	public function custom_woocommerce_session_cookie( $cookie, $session_id, $expires, $expiration, $user_id ) {
-		$domain = BlazeCommerce()->cookie->cookie_domain(); // Replace with your actual domain
-		$cookie .= '; domain=' . $domain;
-
-		return $cookie;
-	}
-
-	public function woocommerce_load_cart_from_session() {
-		$data_to_store = [ 'cart', 'applied_coupons', 'coupon_discount_totals', 'coupon_discount_tax_totals' ];
-
-		if ( is_user_logged_in() ) {
-			foreach ( $data_to_store as $key ) {
->>>>>>> e46a881d
 				$cookie_name = 'guest_session_' . $key;
 				if ( isset( $_COOKIE[ $cookie_name ] ) ) {
 					$unserialized_data = unserialize( urldecode( $_COOKIE[ $cookie_name ] ) );
@@ -65,23 +42,12 @@
 						$account_cart_data = WC()->cart->get_cart();
 						$merged_cart_data = array_merge($account_cart_data, $unserialized_data);
 
-<<<<<<< HEAD
 						$current_session->set($key, $merged_cart_data);
 					} else {
 						$current_session->set($key, $unserialized_data);
 					}
 
 					wc_setcookie( $cookie_name, '', time() - YEAR_IN_SECONDS );
-=======
-						$merged_cart_data = array_merge( $unserialized_data, $account_cart_data );
-
-						WC()->session->set( $key, $merged_cart_data );
-					} else {
-						WC()->session->set( $key, $unserialized_data );
-					}
-
-					BlazeCommerce()->cookie->delete( $cookie_name );
->>>>>>> e46a881d
 				}
 			}
 
@@ -90,25 +56,11 @@
 		}
 
 		// Bail if there isn't any data
-<<<<<<< HEAD
 		if (!isset($_COOKIE['woocommerce_customer_session_id'])) {
 			return;
 		}
 
 		$session_id = sanitize_text_field($_COOKIE['woocommerce_customer_session_id']);
-=======
-		if ( ! isset( $_COOKIE['woocommerce_customer_session_id'] ) ) {
-			if ( isset( $_GET['session_id'] ) ) {
-				$_COOKIE['woocommerce_customer_session_id'] = $_GET['session_id'];
-			}
-		}
-
-		$session_id = sanitize_text_field( $_COOKIE['woocommerce_customer_session_id'] );
-		// Bail if there isn't any data
-		if ( empty( $session_id ) ) {
-			return;
-		}
->>>>>>> e46a881d
 
 		try {
 			$handler      = new \WC_Session_Handler();
@@ -125,19 +77,11 @@
 			$is_guest = unserialize( $session_data['customer'] )['id'] == 0;
 
 			// Set the session variable
-<<<<<<< HEAD
 			foreach ($session_data as $key => $value) {
 				$session_value = unserialize($value);
 				$session->set($key, $session_value);
 				if ($is_guest && in_array($key, $data_to_store)) {
 					wc_setcookie( 'guest_session_' . $key,  urlencode($value) );
-=======
-			foreach ( $session_data as $key => $value ) {
-				$session_value = unserialize( $value );
-				$session->set( $key, $session_value );
-				if ( $is_guest && in_array( $key, $data_to_store ) ) {
-					BlazeCommerce()->cookie->set( 'guest_session_' . $key, urlencode( $value ) );
->>>>>>> e46a881d
 				}
 			}
 		} catch (\Exception $exception) {
@@ -145,7 +89,6 @@
 		}
 	}
 
-<<<<<<< HEAD
 	public function load_user_from_session()
     {
 		if ($_SERVER['REQUEST_URI'] === '/graphql') {
@@ -153,10 +96,6 @@
 		}
 
 		if (!isset($_COOKIE['woocommerce_customer_session_id']) || is_user_logged_in()) {
-=======
-	public function load_user_from_session() {
-		if ( ! isset( $_COOKIE['woocommerce_customer_session_id'] ) || is_user_logged_in() ) {
->>>>>>> e46a881d
 			return;
 		}
 
@@ -184,8 +123,7 @@
 		} catch (\Exception $exception) {
 			// ErrorHandling::capture( $exception );
 		}
-<<<<<<< HEAD
-    }
+	}
 
 	public function remove_session_id_from_url_script()
 	{
@@ -207,14 +145,6 @@
 				wp_redirect(home_url( $_SERVER['REQUEST_URI'] ));
 				exit;
 			}
-=======
-	}
-
-	public function remove_session_id_from_url_script() {
-		$restricted_pages = apply_filters( 'blaze_wooless_restricted_pages', is_cart() );
-		if ( $restricted_pages ) {
-			wp_redirect( home_url() );
-			exit;
 		}
 
 		$pages_should_redirect_to_frontend = apply_filters( 'blaze_wooless_pages_should_redirect_to_frontend', is_shop() || is_product_category() || is_product() );
@@ -227,7 +157,6 @@
 			wp_set_auth_cookie( 0 );
 			wp_redirect( home_url( $_SERVER['REQUEST_URI'] ) );
 			exit;
->>>>>>> e46a881d
 		}
 
 		// if (!class_exists('WooCommerce') || (!isset($_COOKIE['woocommerce_customer_session_id']) && !isset($_GET['from_wooless']))) {
