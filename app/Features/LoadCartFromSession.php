<?php


namespace BlazeCommerce\Features;

class LoadCartFromSession
{
	private static $instance = null;

	public static function get_instance()
	{
		if (self::$instance === null) {
			self::$instance = new self();
		}

		return self::$instance;
	}

	public function __construct()
	{
		add_action('woocommerce_load_cart_from_session', array($this, 'woocommerce_load_cart_from_session'));
		add_action('init', array($this, 'load_user_from_session'));
		add_action('wp_footer', array($this, 'remove_session_id_from_url_script'));
	}

	public function woocommerce_load_cart_from_session()
	{
		// Bail if there isn't any data
		if (!isset($_GET['session_id'])) {
			return;
		}

		$session_id = sanitize_text_field($_GET['session_id']);

		try {
			$handler = new \WC_Session_Handler();
			$session_data = $handler->get_session($session_id);


			// We were passed a session ID, yet no session was found. Let's log this and bail.
			if (empty($session_data)) {
				throw new \Exception('Could not locate WooCommerce session on checkout');
			}

			// Go get the session instance (WC_Session) from the Main WC Class
			$session = WC()->session;

			// Set the session variable
			foreach ($session_data as $key => $value) {
				$session_value = unserialize($value);
				$session->set($key, $session_value);
			}
		} catch (\Exception $exception) {
			// ErrorHandling::capture( $exception );
		}
	}

<<<<<<< HEAD
	public function remove_session_id_from_url_script()
	{
		if (!class_exists('WooCommerce') || !is_checkout() || !isset($_GET['session_id']) || isset($_GET['from_blaze_commerce'])) {
			return;
		}

		$url = remove_query_arg('session_id', $_SERVER['REQUEST_URI']);
		wp_redirect(add_filter('blaze_commerce_destination_url_from_frontend', $url));
=======
	public function load_user_from_session()
    {
        // Bail if there isn't any data
		if (!isset($_GET['session_id']) || is_user_logged_in()) {
			return;
		}

		$session_id = sanitize_text_field($_GET['session_id']);

		try {
			$handler = new \WC_Session_Handler();
			$session_data = $handler->get_session($session_id);


			// We were passed a session ID, yet no session was found. Let's log this and bail.
			if (empty($session_data)) {
				throw new \Exception('Could not locate WooCommerce session on checkout');
			}

            if ($customer = $session_data['customer']) {
                $customer_data = unserialize($customer);
                $customer_id = $customer_data['id'];
                echo "<pre>"; print_r($customer_id); echo "</pre>";

                if ($customer_id) {
                    // Authenticate the user and set the authentication cookies
                    wp_set_auth_cookie($customer_id);
                }
            }
		} catch (\Exception $exception) {
			// ErrorHandling::capture( $exception );
		}
    }

	public function remove_session_id_from_url_script()
	{
        $restricted_pages = apply_filters('blaze_wooless_restricted_pages', is_cart());
        if ( $restricted_pages ) {
            wp_redirect(home_url());
            exit;
        }

        $pages_should_redirect_to_frontend = apply_filters('blaze_wooless_pages_should_redirect_to_frontend', is_shop() || is_product_category() || is_product());
        if ( $pages_should_redirect_to_frontend ) {
            wp_redirect(home_url( $_SERVER['REQUEST_URI'] ));
            exit;
        }

        if (!class_exists('WooCommerce') || (!isset($_GET['session_id']) && !isset($_GET['from_wooless']))) {
            return;
        }

		$url = remove_query_arg(['session_id', 'from_wooless'], $_SERVER['REQUEST_URI']);
		wp_redirect(apply_filters('blaze_wooless_destination_url_from_frontend', $url));
>>>>>>> f8da55f2
		exit;
	}
}<|MERGE_RESOLUTION|>--- conflicted
+++ resolved
@@ -55,16 +55,6 @@
 		}
 	}
 
-<<<<<<< HEAD
-	public function remove_session_id_from_url_script()
-	{
-		if (!class_exists('WooCommerce') || !is_checkout() || !isset($_GET['session_id']) || isset($_GET['from_blaze_commerce'])) {
-			return;
-		}
-
-		$url = remove_query_arg('session_id', $_SERVER['REQUEST_URI']);
-		wp_redirect(add_filter('blaze_commerce_destination_url_from_frontend', $url));
-=======
 	public function load_user_from_session()
     {
         // Bail if there isn't any data
@@ -101,25 +91,24 @@
 
 	public function remove_session_id_from_url_script()
 	{
-        $restricted_pages = apply_filters('blaze_wooless_restricted_pages', is_cart());
+        $restricted_pages = apply_filters('blaze_commerce_restricted_pages', is_cart());
         if ( $restricted_pages ) {
             wp_redirect(home_url());
             exit;
         }
 
-        $pages_should_redirect_to_frontend = apply_filters('blaze_wooless_pages_should_redirect_to_frontend', is_shop() || is_product_category() || is_product());
+        $pages_should_redirect_to_frontend = apply_filters('blaze_commerce_pages_should_redirect_to_frontend', is_shop() || is_product_category() || is_product());
         if ( $pages_should_redirect_to_frontend ) {
             wp_redirect(home_url( $_SERVER['REQUEST_URI'] ));
             exit;
         }
 
-        if (!class_exists('WooCommerce') || (!isset($_GET['session_id']) && !isset($_GET['from_wooless']))) {
+        if (!class_exists('WooCommerce') || (!isset($_GET['session_id']) && !isset($_GET['from_commerce']))) {
             return;
         }
 
-		$url = remove_query_arg(['session_id', 'from_wooless'], $_SERVER['REQUEST_URI']);
-		wp_redirect(apply_filters('blaze_wooless_destination_url_from_frontend', $url));
->>>>>>> f8da55f2
+		$url = remove_query_arg(['session_id', 'from_commerce'], $_SERVER['REQUEST_URI']);
+		wp_redirect(apply_filters('blaze_commerce_destination_url_from_frontend', $url));
 		exit;
 	}
 }