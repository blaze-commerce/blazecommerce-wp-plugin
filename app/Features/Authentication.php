--- conflicted
+++ resolved
@@ -14,7 +14,6 @@
 		return self::$instance;
 	}
 
-<<<<<<< HEAD
     public function __construct()
     {
 		add_action('wp_login', array( $this, 'login_hook' ), 10, 2);
@@ -26,21 +25,12 @@
         add_filter('graphql_jwt_auth_expire', array( $this, 'graphql_jwt_expiration' ), 20);
         // add_action( 'wp_footer', array( $this, 'ajax_sign_in_script' ), 40);
     }
-=======
-	public function __construct() {
-		add_action( 'wp_login', array( $this, 'login_hook' ), 10, 2 );
-		add_filter( 'graphql_jwt_auth_secret_key', array( $this, 'auth_secret_key' ), 20 );
-		add_filter( 'graphql_woocommerce_secret_key', array( $this, 'auth_secret_key' ), 20 );
-		add_action( 'wp_footer', array( $this, 'ajax_sign_in_script' ), 40 );
-	}
->>>>>>> 70cec7c1
 
 	public function login_hook( $user_login, $user ) {
 		add_filter( 'graphql_jwt_auth_token_before_sign', array( $this, 'modify_jwt_auth_token_before_sign' ), 10, 2 );
 		add_filter( 'graphql_jwt_auth_secret_key', array( $this, 'auth_secret_key' ), 20 );
 		$token = \WPGraphQL\JWT_Authentication\Auth::get_token( $user, false );
 
-<<<<<<< HEAD
         // Set the cookie with a specific domain
 		wc_setcookie( 'woo-session', $token );
 		wc_setcookie( 'isLoggedIn', 'true' );
@@ -78,11 +68,6 @@
 
 		wc_setcookie( 'woo-session', $token );
 		wc_setcookie( 'isLoggedIn', 'true' );
-=======
-		// Set the cookie with a specific domain
-		BlazeCommerce()->cookie->set( 'woo-session', $token );
-		BlazeCommerce()->cookie->set( 'isLoggedIn', 'true' );
->>>>>>> 70cec7c1
 	}
 
 
@@ -90,7 +75,6 @@
 		return 'graphql_woocommerce_secret_key';
 	}
 
-<<<<<<< HEAD
 	public function graphql_jwt_expiration( $expiration )
 	{
 		return time() + 3600;
@@ -102,13 +86,6 @@
         $token['data']['customer_id'] = $user->data->ID;
         return $token;
     }
-=======
-	public function modify_jwt_auth_token_before_sign( $token, $user ) {
-		unset( $token['data']['user'] );
-		$token['data']['customer_id'] = $user->data->ID;
-		return $token;
-	}
->>>>>>> 70cec7c1
 
 
 	public function ajax_sign_in_script() {
@@ -126,7 +103,6 @@
 
 						submitButton.attr('disabled', true).css({ opacity: '0.5' });
 
-<<<<<<< HEAD
                         $.post('https://<?php echo site_url(); ?>/api/login-with-cookies', {
                             login: username.val(),
                             password: password.val(),
@@ -143,24 +119,4 @@
         </script>
         <?php
     }
-=======
-						$.post('https://<?php echo BlazeCommerce()->cookie->main_domain(); ?>/api/login-with-cookies', {
-							login: username.val(),
-							password: password.val(),
-						}, function (response) {
-							if (response.data.loginWithCookies.status === 'SUCCESS') {
-								document.cookie = 'loginSessionId=' + response.data.loginWithCookies.clientMutationId + '; SameSite=None; Secure; domain=.pv-commerce-simulation-v4.blz.onl'
-								console.log(response.data.loginWithCookies.clientMutationId)
-								window.location.reload();
-							} else {
-								submitButton.attr('disabled', false).css({ opacity: '1' });
-							}
-						})
-					});
-				}
-			})(jQuery)
-		</script>
-		<?php
-	}
->>>>>>> 70cec7c1
 }