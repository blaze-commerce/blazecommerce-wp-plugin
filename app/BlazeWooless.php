<?php

namespace BlazeWooless;

use BlazeWooless\Collections\Menu;
use BlazeWooless\Collections\Taxonomy;

class BlazeWooless
{
    private static $instance = null;

    public static function get_instance()
    {
        if (self::$instance === null) {
            self::$instance = new self();
        }

        return self::$instance;
    }

    public function init()
    {
        add_action( 'init', array( $this, 'register_extensions' ) );
        add_action('edited_term', array( Taxonomy::get_instance(), 'update_typesense_document_on_taxonomy_edit' ), 10, 3);

        add_filter('blaze_wooless_generate_breadcrumbs', array( Taxonomy::get_instance(), 'generate_breadcrumbs' ), 10, 2);

        TypesenseClient::get_instance();

        $this->register_settings();
        
        $this->register_features();
        
        Ajax::get_instance();
        Woocommerce::get_instance();
    }

    public function register_settings()
    {
        $settings = array(
            '\\BlazeWooless\\Settings\\GeneralSettings',
            '\\BlazeWooless\\Settings\\RegionalSettings',
            '\\BlazeWooless\\Settings\\ProductFilterSettings',
            '\\BlazeWooless\\Settings\\ProductPageSettings',
            '\\BlazeWooless\\Settings\\HomePageSettings',
            '\\BlazeWooless\\Settings\\SiteMessageTopHeaderSettings',
            '\\BlazeWooless\\Settings\\SiteMessageSettings',
            '\\BlazeWooless\\Settings\\FooterBeforeSettings',
            '\\BlazeWooless\\Settings\\FooterOneSettings',
            '\\BlazeWooless\\Settings\\FooterTwoSettings',
            '\\BlazeWooless\\Settings\\FooterThreeSettings',
            '\\BlazeWooless\\Settings\\FooterAfterSettings',
        );

        foreach ( $settings as $setting ) {
            // Instantiating the settings will register an admin_init hook to add the configuration
            // See here BlazeWooless\Settings\BaseSEttings.php @ line 18
            $setting::get_instance();
        }
    }

    public function register_features()
    {
        $features = array(
            '\\BlazeWooless\\Features\\AttributeSettings',
            '\\BlazeWooless\\Features\\CalculateShipping',
            '\\BlazeWooless\\Features\\DraggableContent',
            '\\BlazeWooless\\Features\\LoadCartFromSession',
            '\\BlazeWooless\\Features\\Authentication',
<<<<<<< HEAD
			'\\BlazeWooless\\Features\\EditCartCheckout',
=======
            '\\BlazeWooless\\Features\\CategoryBanner',
>>>>>>> 4327b0fa
        );

        foreach ( $features as $feature ) {
            $feature::get_instance();
        }
    }

    public function register_extensions()
    {
        $extensions = array(
            '\\BlazeWooless\\Extensions\\CustomProductTabsForWoocommerce',
            '\\BlazeWooless\\Extensions\\JudgeMe',
            '\\BlazeWooless\\Extensions\\Yotpo',
            '\\BlazeWooless\\Extensions\\YithWishList',
            '\\BlazeWooless\\Extensions\\ProductAddons',
            '\\BlazeWooless\\Extensions\\WoocommerceAeliaCurrencySwitcher',
            '\\BlazeWooless\\Extensions\\WoocommerceAfterpay',
            '\\BlazeWooless\\Extensions\\WoocommerceGiftCards',
            // '\\BlazeWooless\\Extensions\\WoocommercePriceBasedOnCountry',
            '\\BlazeWooless\\Extensions\\YoastSEO',
            '\\BlazeWooless\\Extensions\\GraphQL',
            '\\BlazeWooless\\Extensions\\WoocommerceVariationSwatches',
        );

        foreach ( $extensions as $extension ) {
            // Instantiating the extension will run all hooks in it's constructor
            $extension::get_instance();
        }
    }
}

BlazeWooless::get_instance();<|MERGE_RESOLUTION|>--- conflicted
+++ resolved
@@ -67,11 +67,8 @@
             '\\BlazeWooless\\Features\\DraggableContent',
             '\\BlazeWooless\\Features\\LoadCartFromSession',
             '\\BlazeWooless\\Features\\Authentication',
-<<<<<<< HEAD
 			'\\BlazeWooless\\Features\\EditCartCheckout',
-=======
             '\\BlazeWooless\\Features\\CategoryBanner',
->>>>>>> 4327b0fa
         );
 
         foreach ( $features as $feature ) {
