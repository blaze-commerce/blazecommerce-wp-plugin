<?php

namespace BlazeWooless;

use BlazeWooless\Collections\Menu;
use BlazeWooless\Collections\Taxonomy;

<<<<<<< HEAD
class BlazeWooless
{
    private static $instance = null;

    public static function get_instance()
    {
        if (self::$instance === null) {
            self::$instance = new self();
        }

        return self::$instance;
    }

    public function init()
    {
        add_action('init', array($this, 'register_extensions'));
        add_action('init', array($this, 'cors_allow_origin'));
        add_action('edited_term', array(Taxonomy::get_instance(), 'update_typesense_document_on_taxonomy_edit'), 10, 3);

        add_filter('blaze_wooless_generate_breadcrumbs', array(Taxonomy::get_instance(), 'generate_breadcrumbs'), 10, 2);

        TypesenseClient::get_instance();
        Revalidate::get_instance();

        $this->register_settings();

        $this->register_features();

        Ajax::get_instance();
        Woocommerce::get_instance();
        PostType::get_instance();

        add_action('template_redirect', array($this, 'search_redirect'));
    }

    public function search_redirect()
    {
        $enable_system = boolval(bw_get_general_settings('enable_system'));

        if (!$enable_system) {
            return;
        }

        if (
            isset($_GET['s']) && !empty($_GET['s'])
        ) {
            wp_redirect(site_url('/search-results?s=' . urlencode($_GET['s'])));
            exit();
        }
    }

    public function register_settings()
    {
        $settings = array(
            '\\BlazeWooless\\Settings\\GeneralSettings',
            '\\BlazeWooless\\Settings\\RegionalSettings',
            '\\BlazeWooless\\Settings\\ProductFilterSettings',
            '\\BlazeWooless\\Settings\\ProductPageSettings',
            '\\BlazeWooless\\Settings\\CategoryPageSettings',
            '\\BlazeWooless\\Settings\\SynonymSettings',
            '\\BlazeWooless\\Settings\\ExportImportSettings',
        );

        foreach ($settings as $setting) {
            // Instantiating the settings will register an admin_init hook to add the configuration
            // See here BlazeWooless\Settings\BaseSettings.php @ line 18
            $setting::get_instance();
        }
    }

    public function register_features()
    {
        $features = array(
            '\\BlazeWooless\\Features\\ContentBuilder',
            '\\BlazeWooless\\Features\\AttributeSettings',
            '\\BlazeWooless\\Features\\CalculateShipping',
            '\\BlazeWooless\\Features\\DraggableContent',
            '\\BlazeWooless\\Features\\LoadCartFromSession',
            '\\BlazeWooless\\Features\\Authentication',
            '\\BlazeWooless\\Features\\CategoryBanner',
            '\\BlazeWooless\\Features\\TemplateBuilder',
            '\\BlazeWooless\\Features\\Review',
            '\\BlazeWooless\\Features\\Tax',
            '\\BlazeWooless\\Features\\PluginIntegrationUrlManager',
        );

        foreach ($features as $feature) {
            $feature::get_instance();
        }

        // Register the CLI command
        if (defined('WP_CLI') && WP_CLI) {
            add_action('cli_init', function () {
                \WP_CLI::add_command('bc-sync', '\BlazeWooless\Features\Cli');
            });
        }
    }

    public function register_extensions()
    {
        $extensions = array(
            '\\BlazeWooless\\Extensions\\ACFProductTabs',
            '\\BlazeWooless\\Extensions\\BusinessReviewsBundle',
            '\\BlazeWooless\\Extensions\\CustomProductTabsManager',
            '\\BlazeWooless\\Extensions\\CustomProductTabsForWoocommerce',
            '\\BlazeWooless\\Extensions\\JudgeMe',
            '\\BlazeWooless\\Extensions\\Yotpo',
            '\\BlazeWooless\\Extensions\\YithWishList',
            '\\BlazeWooless\\Extensions\\WoocommerceAeliaCurrencySwitcher',
            '\\BlazeWooless\\Extensions\\WoocommerceAfterpay',
            '\\BlazeWooless\\Extensions\\WoocommerceGiftCards',
            '\\BlazeWooless\\Extensions\\YoastSEO',
            '\\BlazeWooless\\Extensions\\RankMath',
            '\\BlazeWooless\\Extensions\\GraphQL',
            '\\BlazeWooless\\Extensions\\WoocommerceAllProductsForSubscriptions',
            '\\BlazeWooless\\Extensions\\WoocommerceVariationSwatches',
            '\\BlazeWooless\\Extensions\\WoocommercePhotoReviews',
            '\\BlazeWooless\\Extensions\\WoocommerceProducts',
            '\\BlazeWooless\\Extensions\\WoocommerceProductLabel',
            '\\BlazeWooless\\Extensions\\WoocommerceProductAddons',
            '\\BlazeWooless\\Extensions\\WoocommerceSubscriptions',
            '\\BlazeWooless\\Extensions\\WoocommerceAutoCatThumbnails',
            '\\BlazeWooless\\Extensions\\WooDiscountRules',
            '\\BlazeWooless\\Extensions\\Gutenberg\\Blocks\\Product',
            '\\BlazeWooless\\Extensions\\Gutenberg\\Blocks\\WooCommerceProductDetailsExtension',
            '\\BlazeWooless\\Extensions\\Gutenberg\\Blocks\\WooCommerceProductImageGalleryExtension',
            '\\BlazeWooless\\Extensions\\OffloadMedia',
            '\\BlazeWooless\\Extensions\\MegaMenu',
            '\\BlazeWooless\\Extensions\\WoocommerceBundle',
            '\\BlazeWooless\\Extensions\\Elementor',
            '\\BlazeWooless\\Extensions\\SmartCoupons',
            '\\BlazeWooless\\Extensions\\NiWooCommerceProductVariationsTable',
            '\\BlazeWooless\\Extensions\\B2BWholesaleSuite',
            '\\BlazeWooless\\Extensions\\Pinterest',
            '\\BlazeWooless\\Extensions\\AdvancedCustomFields',
            '\\BlazeWooless\\Extensions\\PageMetaFields',
            '\\BlazeWooless\\Extensions\\CountrySpecificImages',
            '\\BlazeWooless\\Extensions\\NextendFacebookLogin',
        );

        foreach ($extensions as $extension) {
            // Instantiating the extension will run all hooks in it's constructor
            $extension::get_instance();
        }
    }

    public function cors_allow_origin()
    {
        $shop_domain = bw_get_general_settings('shop_domain');
        // Allow only your specific domain
        $allowed_origin = 'https://' . $shop_domain;

        // Check if the current request is from the allowed origin
        if (isset($_SERVER['HTTP_ORIGIN']) && $_SERVER['HTTP_ORIGIN'] === $allowed_origin) {
            header("Access-Control-Allow-Origin: $allowed_origin");
            header('Access-Control-Allow-Credentials: true');
        }
    }
=======
class BlazeWooless {
	private static $instance = null;

	public static function get_instance() {
		if ( self::$instance === null ) {
			self::$instance = new self();
		}

		return self::$instance;
	}

	public function init() {
		add_action( 'init', array( $this, 'register_extensions' ) );
		add_action( 'init', array( $this, 'cors_allow_origin' ) );
		add_action( 'edited_term', array( Taxonomy::get_instance(), 'update_typesense_document_on_taxonomy_edit' ), 10, 3 );

		add_filter( 'blaze_wooless_generate_breadcrumbs', array( Taxonomy::get_instance(), 'generate_breadcrumbs' ), 10, 2 );

		TypesenseClient::get_instance();
		Revalidate::get_instance();

		$this->register_settings();

		$this->register_features();

		Ajax::get_instance();
		Woocommerce::get_instance();
		PostType::get_instance();

		add_action( 'template_redirect', array( $this, 'search_redirect' ) );
	}

	public function search_redirect() {
		$enable_system = boolval( bw_get_general_settings( 'enable_system' ) );

		if ( ! $enable_system ) {
			return;
		}

		if (
			isset( $_GET['s'] ) && ! empty( $_GET['s'] )
		) {
			wp_redirect( site_url( '/search-results?s=' . urlencode( $_GET['s'] ) ) );
			exit();
		}
	}

	public function register_settings() {
		$settings = array(
			'\\BlazeWooless\\Settings\\GeneralSettings',
			'\\BlazeWooless\\Settings\\RegionalSettings',
			'\\BlazeWooless\\Settings\\ProductFilterSettings',
			'\\BlazeWooless\\Settings\\ProductPageSettings',
			'\\BlazeWooless\\Settings\\CategoryPageSettings',
			'\\BlazeWooless\\Settings\\SynonymSettings',
			'\\BlazeWooless\\Settings\\ExportImportSettings',
		);

		foreach ( $settings as $setting ) {
			// Instantiating the settings will register an admin_init hook to add the configuration
			// See here BlazeWooless\Settings\BaseSettings.php @ line 18
			$setting::get_instance();
		}
	}

	public function register_features() {
		$features = array(
			'\\BlazeWooless\\Features\\ContentBuilder',
			'\\BlazeWooless\\Features\\AttributeSettings',
			'\\BlazeWooless\\Features\\CalculateShipping',
			'\\BlazeWooless\\Features\\DraggableContent',
			'\\BlazeWooless\\Features\\LoadCartFromSession',
			'\\BlazeWooless\\Features\\Authentication',
			'\\BlazeWooless\\Features\\CategoryBanner',
			'\\BlazeWooless\\Features\\TemplateBuilder',
			'\\BlazeWooless\\Features\\Review',
			'\\BlazeWooless\\Features\\Tax',
			'\\BlazeWooless\\Features\\PluginIntegrationUrlManager',
		);

		foreach ( $features as $feature ) {
			$feature::get_instance();
		}

		// Register the CLI command
		if ( defined( 'WP_CLI' ) && WP_CLI ) {
			add_action( 'cli_init', function () {
				\WP_CLI::add_command( 'bc-sync', '\BlazeWooless\Features\Cli' );
			} );
		}
	}

	public function register_extensions() {
		$extensions = array(
			'\\BlazeWooless\\Extensions\\ACFProductTabs',
			'\\BlazeWooless\\Extensions\\BusinessReviewsBundle',
			'\\BlazeWooless\\Extensions\\CustomProductTabsManager',
			'\\BlazeWooless\\Extensions\\CustomProductTabsForWoocommerce',
			'\\BlazeWooless\\Extensions\\JudgeMe',
			'\\BlazeWooless\\Extensions\\Yotpo',
			'\\BlazeWooless\\Extensions\\YithWishList',
			'\\BlazeWooless\\Extensions\\WoocommerceAeliaCurrencySwitcher',
			'\\BlazeWooless\\Extensions\\WoocommerceAfterpay',
			'\\BlazeWooless\\Extensions\\WoocommerceGiftCards',
			'\\BlazeWooless\\Extensions\\YoastSEO',
			'\\BlazeWooless\\Extensions\\RankMath',
			'\\BlazeWooless\\Extensions\\GraphQL',
			'\\BlazeWooless\\Extensions\\WoocommerceAllProductsForSubscriptions',
			'\\BlazeWooless\\Extensions\\WoocommerceVariationSwatches',
			'\\BlazeWooless\\Extensions\\WoocommercePhotoReviews',
			'\\BlazeWooless\\Extensions\\WoocommerceProducts',
			'\\BlazeWooless\\Extensions\\WoocommerceProductLabel',
			'\\BlazeWooless\\Extensions\\WoocommerceProductAddons',
			'\\BlazeWooless\\Extensions\\WoocommerceSubscriptions',
			'\\BlazeWooless\\Extensions\\WoocommerceAutoCatThumbnails',
			'\\BlazeWooless\\Extensions\\WooDiscountRules',
			'\\BlazeWooless\\Extensions\\Gutenberg\\Blocks\\Product',
			'\\BlazeWooless\\Extensions\\OffloadMedia',
			'\\BlazeWooless\\Extensions\\MegaMenu',
			'\\BlazeWooless\\Extensions\\WoocommerceBundle',
			'\\BlazeWooless\\Extensions\\Elementor',
			'\\BlazeWooless\\Extensions\\SmartCoupons',
			'\\BlazeWooless\\Extensions\\NiWooCommerceProductVariationsTable',
			'\\BlazeWooless\\Extensions\\B2BWholesaleSuite',
			'\\BlazeWooless\\Extensions\\Pinterest',
			'\\BlazeWooless\\Extensions\\AdvancedCustomFields',
			'\\BlazeWooless\\Extensions\\PageMetaFields',
			'\\BlazeWooless\\Extensions\\CountrySpecificImages',
		);

		foreach ( $extensions as $extension ) {
			// Instantiating the extension will run all hooks in it's constructor
			$extension::get_instance();
		}
	}

	public function cors_allow_origin() {
		$shop_domain = bw_get_general_settings( 'shop_domain' );
		// Allow only your specific domain
		$allowed_origin = 'https://' . $shop_domain;

		// Check if the current request is from the allowed origin
		if ( isset( $_SERVER['HTTP_ORIGIN'] ) && $_SERVER['HTTP_ORIGIN'] === $allowed_origin ) {
			header( "Access-Control-Allow-Origin: $allowed_origin" );
			header( 'Access-Control-Allow-Credentials: true' );
		}
	}

	/**
	 * Get plugin version information
	 *
	 * @return array Plugin version details
	 * @since 1.15.0
	 */
	public function get_version_info() {
		return array(
			'version' => BLAZE_COMMERCE_VERSION,
			'plugin_name' => 'Blaze Commerce',
			'build_date' => date( 'Y-m-d H:i:s' ),
			'php_version' => PHP_VERSION,
			'wp_version' => get_bloginfo( 'version' )
		);
	}

	/**
	 * Check if plugin version is compatible with requirements
	 *
	 * @param string $min_version Minimum required version
	 * @return bool True if compatible, false otherwise
	 * @since 1.15.0
	 */
	public function is_version_compatible( $min_version ) {
		return version_compare( BLAZE_COMMERCE_VERSION, $min_version, '>=' );
	}

	/**
	 * Enhanced logging utility for debugging and monitoring
	 *
	 * @param string $message Log message
	 * @param string $level Log level (info, warning, error, debug)
	 * @param array $context Additional context data
	 * @return void
	 */
	public function log_debug( $message, $level = 'info', $context = array() ) {
		if ( ! defined( 'WP_DEBUG' ) || ! WP_DEBUG ) {
			return;
		}

		$timestamp = current_time( 'Y-m-d H:i:s' );
		$formatted_message = sprintf(
			'[%s] [%s] BlazeCommerce: %s',
			$timestamp,
			strtoupper( $level ),
			$message
		);

		if ( ! empty( $context ) ) {
			$formatted_message .= ' | Context: ' . wp_json_encode( $context );
		}

		error_log( $formatted_message );

		// Also log to WordPress debug.log if available
		if ( defined( 'WP_DEBUG_LOG' ) && WP_DEBUG_LOG ) {
			error_log( $formatted_message );
		}
	}

	/**
	 * Log performance metrics for optimization analysis
	 *
	 * @param string $operation Operation name
	 * @param float $execution_time Execution time in seconds
	 * @param array $metrics Additional performance metrics
	 * @return void
	 */
	public function log_performance( $operation, $execution_time, $metrics = array() ) {
		if ( ! defined( 'WP_DEBUG' ) || ! WP_DEBUG ) {
			return;
		}

		$performance_data = array_merge( array(
			'operation' => $operation,
			'execution_time' => round( $execution_time, 4 ),
			'memory_usage' => memory_get_usage( true ),
			'peak_memory' => memory_get_peak_usage( true ),
		), $metrics );

		$this->log_debug(
			sprintf( 'Performance: %s completed in %s seconds', $operation, $execution_time ),
			'debug',
			$performance_data
		);
	}

	/**
	 * Smart cache utility for API responses and expensive operations
	 *
	 * @param string $cache_key Unique cache identifier
	 * @param callable $callback Function to execute if cache miss
	 * @param int $expiration Cache expiration in seconds (default: 1 hour)
	 * @return mixed Cached or fresh data
	 */
	public function get_cached_data( $cache_key, $callback, $expiration = 3600 ) {
		// Sanitize cache key
		$cache_key = 'blaze_commerce_' . sanitize_key( $cache_key );

		// Try to get from cache first
		$cached_data = get_transient( $cache_key );

		if ( false !== $cached_data ) {
			return $cached_data;
		}

		// Cache miss - execute callback to get fresh data
		if ( is_callable( $callback ) ) {
			$fresh_data = call_user_func( $callback );

			// Store in cache for future requests
			set_transient( $cache_key, $fresh_data, $expiration );

			return $fresh_data;
		}

		return null;
	}

	/**
	 * Clear specific cache entries or all plugin caches
	 *
	 * @param string|null $cache_key Specific cache key to clear, or null for all
	 * @return bool True if cache was cleared successfully
	 */
	public function clear_cache( $cache_key = null ) {
		if ( $cache_key ) {
			// Clear specific cache entry
			$cache_key = 'blaze_commerce_' . sanitize_key( $cache_key );
			return delete_transient( $cache_key );
		}

		// Clear all plugin caches
		global $wpdb;

		$cache_prefix = 'blaze_commerce_';
		$transient_pattern = '_transient_' . $cache_prefix . '%';
		$timeout_pattern = '_transient_timeout_' . $cache_prefix . '%';

		$deleted = $wpdb->query(
			$wpdb->prepare(
				"DELETE FROM {$wpdb->options} WHERE option_name LIKE %s OR option_name LIKE %s",
				$transient_pattern,
				$timeout_pattern
			)
		);

		return $deleted !== false;
	}

	/**
	 * Get cache statistics and health information
	 *
	 * @return array Cache statistics including hit/miss ratios and storage info
	 */
	public function get_cache_stats() {
		global $wpdb;

		$cache_prefix = 'blaze_commerce_';
		$transient_pattern = '_transient_' . $cache_prefix . '%';

		// Count active cache entries
		$cache_count = $wpdb->get_var(
			$wpdb->prepare(
				"SELECT COUNT(*) FROM {$wpdb->options} WHERE option_name LIKE %s",
				$transient_pattern
			)
		);

		// Calculate total cache size (approximate)
		$cache_size = $wpdb->get_var(
			$wpdb->prepare(
				"SELECT SUM(LENGTH(option_value)) FROM {$wpdb->options} WHERE option_name LIKE %s",
				$transient_pattern
			)
		);

		return array(
			'active_entries' => (int) $cache_count,
			'total_size_bytes' => (int) $cache_size,
			'total_size_mb' => round( $cache_size / 1024 / 1024, 2 ),
			'cache_prefix' => $cache_prefix,
			'timestamp' => current_time( 'timestamp' )
		);
	}
>>>>>>> a38199a0
}

BlazeWooless::get_instance();<|MERGE_RESOLUTION|>--- conflicted
+++ resolved
@@ -5,7 +5,6 @@
 use BlazeWooless\Collections\Menu;
 use BlazeWooless\Collections\Taxonomy;
 
-<<<<<<< HEAD
 class BlazeWooless
 {
     private static $instance = null;
@@ -164,341 +163,199 @@
             header('Access-Control-Allow-Credentials: true');
         }
     }
-=======
-class BlazeWooless {
-	private static $instance = null;
-
-	public static function get_instance() {
-		if ( self::$instance === null ) {
-			self::$instance = new self();
-		}
-
-		return self::$instance;
-	}
-
-	public function init() {
-		add_action( 'init', array( $this, 'register_extensions' ) );
-		add_action( 'init', array( $this, 'cors_allow_origin' ) );
-		add_action( 'edited_term', array( Taxonomy::get_instance(), 'update_typesense_document_on_taxonomy_edit' ), 10, 3 );
-
-		add_filter( 'blaze_wooless_generate_breadcrumbs', array( Taxonomy::get_instance(), 'generate_breadcrumbs' ), 10, 2 );
-
-		TypesenseClient::get_instance();
-		Revalidate::get_instance();
-
-		$this->register_settings();
-
-		$this->register_features();
-
-		Ajax::get_instance();
-		Woocommerce::get_instance();
-		PostType::get_instance();
-
-		add_action( 'template_redirect', array( $this, 'search_redirect' ) );
-	}
-
-	public function search_redirect() {
-		$enable_system = boolval( bw_get_general_settings( 'enable_system' ) );
-
-		if ( ! $enable_system ) {
-			return;
-		}
-
-		if (
-			isset( $_GET['s'] ) && ! empty( $_GET['s'] )
-		) {
-			wp_redirect( site_url( '/search-results?s=' . urlencode( $_GET['s'] ) ) );
-			exit();
-		}
-	}
-
-	public function register_settings() {
-		$settings = array(
-			'\\BlazeWooless\\Settings\\GeneralSettings',
-			'\\BlazeWooless\\Settings\\RegionalSettings',
-			'\\BlazeWooless\\Settings\\ProductFilterSettings',
-			'\\BlazeWooless\\Settings\\ProductPageSettings',
-			'\\BlazeWooless\\Settings\\CategoryPageSettings',
-			'\\BlazeWooless\\Settings\\SynonymSettings',
-			'\\BlazeWooless\\Settings\\ExportImportSettings',
-		);
-
-		foreach ( $settings as $setting ) {
-			// Instantiating the settings will register an admin_init hook to add the configuration
-			// See here BlazeWooless\Settings\BaseSettings.php @ line 18
-			$setting::get_instance();
-		}
-	}
-
-	public function register_features() {
-		$features = array(
-			'\\BlazeWooless\\Features\\ContentBuilder',
-			'\\BlazeWooless\\Features\\AttributeSettings',
-			'\\BlazeWooless\\Features\\CalculateShipping',
-			'\\BlazeWooless\\Features\\DraggableContent',
-			'\\BlazeWooless\\Features\\LoadCartFromSession',
-			'\\BlazeWooless\\Features\\Authentication',
-			'\\BlazeWooless\\Features\\CategoryBanner',
-			'\\BlazeWooless\\Features\\TemplateBuilder',
-			'\\BlazeWooless\\Features\\Review',
-			'\\BlazeWooless\\Features\\Tax',
-			'\\BlazeWooless\\Features\\PluginIntegrationUrlManager',
-		);
-
-		foreach ( $features as $feature ) {
-			$feature::get_instance();
-		}
-
-		// Register the CLI command
-		if ( defined( 'WP_CLI' ) && WP_CLI ) {
-			add_action( 'cli_init', function () {
-				\WP_CLI::add_command( 'bc-sync', '\BlazeWooless\Features\Cli' );
-			} );
-		}
-	}
-
-	public function register_extensions() {
-		$extensions = array(
-			'\\BlazeWooless\\Extensions\\ACFProductTabs',
-			'\\BlazeWooless\\Extensions\\BusinessReviewsBundle',
-			'\\BlazeWooless\\Extensions\\CustomProductTabsManager',
-			'\\BlazeWooless\\Extensions\\CustomProductTabsForWoocommerce',
-			'\\BlazeWooless\\Extensions\\JudgeMe',
-			'\\BlazeWooless\\Extensions\\Yotpo',
-			'\\BlazeWooless\\Extensions\\YithWishList',
-			'\\BlazeWooless\\Extensions\\WoocommerceAeliaCurrencySwitcher',
-			'\\BlazeWooless\\Extensions\\WoocommerceAfterpay',
-			'\\BlazeWooless\\Extensions\\WoocommerceGiftCards',
-			'\\BlazeWooless\\Extensions\\YoastSEO',
-			'\\BlazeWooless\\Extensions\\RankMath',
-			'\\BlazeWooless\\Extensions\\GraphQL',
-			'\\BlazeWooless\\Extensions\\WoocommerceAllProductsForSubscriptions',
-			'\\BlazeWooless\\Extensions\\WoocommerceVariationSwatches',
-			'\\BlazeWooless\\Extensions\\WoocommercePhotoReviews',
-			'\\BlazeWooless\\Extensions\\WoocommerceProducts',
-			'\\BlazeWooless\\Extensions\\WoocommerceProductLabel',
-			'\\BlazeWooless\\Extensions\\WoocommerceProductAddons',
-			'\\BlazeWooless\\Extensions\\WoocommerceSubscriptions',
-			'\\BlazeWooless\\Extensions\\WoocommerceAutoCatThumbnails',
-			'\\BlazeWooless\\Extensions\\WooDiscountRules',
-			'\\BlazeWooless\\Extensions\\Gutenberg\\Blocks\\Product',
-			'\\BlazeWooless\\Extensions\\OffloadMedia',
-			'\\BlazeWooless\\Extensions\\MegaMenu',
-			'\\BlazeWooless\\Extensions\\WoocommerceBundle',
-			'\\BlazeWooless\\Extensions\\Elementor',
-			'\\BlazeWooless\\Extensions\\SmartCoupons',
-			'\\BlazeWooless\\Extensions\\NiWooCommerceProductVariationsTable',
-			'\\BlazeWooless\\Extensions\\B2BWholesaleSuite',
-			'\\BlazeWooless\\Extensions\\Pinterest',
-			'\\BlazeWooless\\Extensions\\AdvancedCustomFields',
-			'\\BlazeWooless\\Extensions\\PageMetaFields',
-			'\\BlazeWooless\\Extensions\\CountrySpecificImages',
-		);
-
-		foreach ( $extensions as $extension ) {
-			// Instantiating the extension will run all hooks in it's constructor
-			$extension::get_instance();
-		}
-	}
-
-	public function cors_allow_origin() {
-		$shop_domain = bw_get_general_settings( 'shop_domain' );
-		// Allow only your specific domain
-		$allowed_origin = 'https://' . $shop_domain;
-
-		// Check if the current request is from the allowed origin
-		if ( isset( $_SERVER['HTTP_ORIGIN'] ) && $_SERVER['HTTP_ORIGIN'] === $allowed_origin ) {
-			header( "Access-Control-Allow-Origin: $allowed_origin" );
-			header( 'Access-Control-Allow-Credentials: true' );
-		}
-	}
-
-	/**
-	 * Get plugin version information
-	 *
-	 * @return array Plugin version details
-	 * @since 1.15.0
-	 */
-	public function get_version_info() {
-		return array(
-			'version' => BLAZE_COMMERCE_VERSION,
-			'plugin_name' => 'Blaze Commerce',
-			'build_date' => date( 'Y-m-d H:i:s' ),
-			'php_version' => PHP_VERSION,
-			'wp_version' => get_bloginfo( 'version' )
-		);
-	}
-
-	/**
-	 * Check if plugin version is compatible with requirements
-	 *
-	 * @param string $min_version Minimum required version
-	 * @return bool True if compatible, false otherwise
-	 * @since 1.15.0
-	 */
-	public function is_version_compatible( $min_version ) {
-		return version_compare( BLAZE_COMMERCE_VERSION, $min_version, '>=' );
-	}
-
-	/**
-	 * Enhanced logging utility for debugging and monitoring
-	 *
-	 * @param string $message Log message
-	 * @param string $level Log level (info, warning, error, debug)
-	 * @param array $context Additional context data
-	 * @return void
-	 */
-	public function log_debug( $message, $level = 'info', $context = array() ) {
-		if ( ! defined( 'WP_DEBUG' ) || ! WP_DEBUG ) {
-			return;
-		}
-
-		$timestamp = current_time( 'Y-m-d H:i:s' );
-		$formatted_message = sprintf(
-			'[%s] [%s] BlazeCommerce: %s',
-			$timestamp,
-			strtoupper( $level ),
-			$message
-		);
-
-		if ( ! empty( $context ) ) {
-			$formatted_message .= ' | Context: ' . wp_json_encode( $context );
-		}
-
-		error_log( $formatted_message );
-
-		// Also log to WordPress debug.log if available
-		if ( defined( 'WP_DEBUG_LOG' ) && WP_DEBUG_LOG ) {
-			error_log( $formatted_message );
-		}
-	}
-
-	/**
-	 * Log performance metrics for optimization analysis
-	 *
-	 * @param string $operation Operation name
-	 * @param float $execution_time Execution time in seconds
-	 * @param array $metrics Additional performance metrics
-	 * @return void
-	 */
-	public function log_performance( $operation, $execution_time, $metrics = array() ) {
-		if ( ! defined( 'WP_DEBUG' ) || ! WP_DEBUG ) {
-			return;
-		}
-
-		$performance_data = array_merge( array(
-			'operation' => $operation,
-			'execution_time' => round( $execution_time, 4 ),
-			'memory_usage' => memory_get_usage( true ),
-			'peak_memory' => memory_get_peak_usage( true ),
-		), $metrics );
-
-		$this->log_debug(
-			sprintf( 'Performance: %s completed in %s seconds', $operation, $execution_time ),
-			'debug',
-			$performance_data
-		);
-	}
-
-	/**
-	 * Smart cache utility for API responses and expensive operations
-	 *
-	 * @param string $cache_key Unique cache identifier
-	 * @param callable $callback Function to execute if cache miss
-	 * @param int $expiration Cache expiration in seconds (default: 1 hour)
-	 * @return mixed Cached or fresh data
-	 */
-	public function get_cached_data( $cache_key, $callback, $expiration = 3600 ) {
-		// Sanitize cache key
-		$cache_key = 'blaze_commerce_' . sanitize_key( $cache_key );
-
-		// Try to get from cache first
-		$cached_data = get_transient( $cache_key );
-
-		if ( false !== $cached_data ) {
-			return $cached_data;
-		}
-
-		// Cache miss - execute callback to get fresh data
-		if ( is_callable( $callback ) ) {
-			$fresh_data = call_user_func( $callback );
-
-			// Store in cache for future requests
-			set_transient( $cache_key, $fresh_data, $expiration );
-
-			return $fresh_data;
-		}
-
-		return null;
-	}
-
-	/**
-	 * Clear specific cache entries or all plugin caches
-	 *
-	 * @param string|null $cache_key Specific cache key to clear, or null for all
-	 * @return bool True if cache was cleared successfully
-	 */
-	public function clear_cache( $cache_key = null ) {
-		if ( $cache_key ) {
-			// Clear specific cache entry
-			$cache_key = 'blaze_commerce_' . sanitize_key( $cache_key );
-			return delete_transient( $cache_key );
-		}
-
-		// Clear all plugin caches
-		global $wpdb;
-
-		$cache_prefix = 'blaze_commerce_';
-		$transient_pattern = '_transient_' . $cache_prefix . '%';
-		$timeout_pattern = '_transient_timeout_' . $cache_prefix . '%';
-
-		$deleted = $wpdb->query(
-			$wpdb->prepare(
-				"DELETE FROM {$wpdb->options} WHERE option_name LIKE %s OR option_name LIKE %s",
-				$transient_pattern,
-				$timeout_pattern
-			)
-		);
-
-		return $deleted !== false;
-	}
-
-	/**
-	 * Get cache statistics and health information
-	 *
-	 * @return array Cache statistics including hit/miss ratios and storage info
-	 */
-	public function get_cache_stats() {
-		global $wpdb;
-
-		$cache_prefix = 'blaze_commerce_';
-		$transient_pattern = '_transient_' . $cache_prefix . '%';
-
-		// Count active cache entries
-		$cache_count = $wpdb->get_var(
-			$wpdb->prepare(
-				"SELECT COUNT(*) FROM {$wpdb->options} WHERE option_name LIKE %s",
-				$transient_pattern
-			)
-		);
-
-		// Calculate total cache size (approximate)
-		$cache_size = $wpdb->get_var(
-			$wpdb->prepare(
-				"SELECT SUM(LENGTH(option_value)) FROM {$wpdb->options} WHERE option_name LIKE %s",
-				$transient_pattern
-			)
-		);
-
-		return array(
-			'active_entries' => (int) $cache_count,
-			'total_size_bytes' => (int) $cache_size,
-			'total_size_mb' => round( $cache_size / 1024 / 1024, 2 ),
-			'cache_prefix' => $cache_prefix,
-			'timestamp' => current_time( 'timestamp' )
-		);
-	}
->>>>>>> a38199a0
+
+    /**
+     * Get plugin version information
+     *
+     * @return array Plugin version details
+     * @since 1.15.0
+     */
+    public function get_version_info()
+    {
+        return array(
+            'version' => BLAZE_COMMERCE_VERSION,
+            'plugin_name' => 'Blaze Commerce',
+            'build_date' => date('Y-m-d H:i:s'),
+            'php_version' => PHP_VERSION,
+            'wp_version' => get_bloginfo('version')
+        );
+    }
+
+    /**
+     * Check if plugin version is compatible with requirements
+     *
+     * @param string $min_version Minimum required version
+     * @return bool True if compatible, false otherwise
+     * @since 1.15.0
+     */
+    public function is_version_compatible($min_version)
+    {
+        return version_compare(BLAZE_COMMERCE_VERSION, $min_version, '>=');
+    }
+
+    /**
+     * Enhanced logging utility for debugging and monitoring
+     *
+     * @param string $message Log message
+     * @param string $level Log level (info, warning, error, debug)
+     * @param array $context Additional context data
+     * @return void
+     */
+    public function log_debug($message, $level = 'info', $context = array())
+    {
+        if (!defined('WP_DEBUG') || !WP_DEBUG) {
+            return;
+        }
+
+        $timestamp = current_time('Y-m-d H:i:s');
+        $formatted_message = sprintf(
+            '[%s] [%s] BlazeCommerce: %s',
+            $timestamp,
+            strtoupper($level),
+            $message
+        );
+
+        if (!empty($context)) {
+            $formatted_message .= ' | Context: ' . wp_json_encode($context);
+        }
+
+        error_log($formatted_message);
+
+        // Also log to WordPress debug.log if available
+        if (defined('WP_DEBUG_LOG') && WP_DEBUG_LOG) {
+            error_log($formatted_message);
+        }
+    }
+
+    /**
+     * Log performance metrics for optimization analysis
+     *
+     * @param string $operation Operation name
+     * @param float $execution_time Execution time in seconds
+     * @param array $metrics Additional performance metrics
+     * @return void
+     */
+    public function log_performance($operation, $execution_time, $metrics = array())
+    {
+        if (!defined('WP_DEBUG') || !WP_DEBUG) {
+            return;
+        }
+
+        $performance_data = array_merge(array(
+            'operation' => $operation,
+            'execution_time' => round($execution_time, 4),
+            'memory_usage' => memory_get_usage(true),
+            'peak_memory' => memory_get_peak_usage(true),
+        ), $metrics);
+
+        $this->log_debug(
+            sprintf('Performance: %s completed in %s seconds', $operation, $execution_time),
+            'debug',
+            $performance_data
+        );
+    }
+
+    /**
+     * Smart cache utility for API responses and expensive operations
+     *
+     * @param string $cache_key Unique cache identifier
+     * @param callable $callback Function to execute if cache miss
+     * @param int $expiration Cache expiration in seconds (default: 1 hour)
+     * @return mixed Cached or fresh data
+     */
+    public function get_cached_data($cache_key, $callback, $expiration = 3600)
+    {
+        // Sanitize cache key
+        $cache_key = 'blaze_commerce_' . sanitize_key($cache_key);
+
+        // Try to get from cache first
+        $cached_data = get_transient($cache_key);
+
+        if (false !== $cached_data) {
+            return $cached_data;
+        }
+
+        // Cache miss - execute callback to get fresh data
+        if (is_callable($callback)) {
+            $fresh_data = call_user_func($callback);
+
+            // Store in cache for future requests
+            set_transient($cache_key, $fresh_data, $expiration);
+
+            return $fresh_data;
+        }
+
+        return null;
+    }
+
+    /**
+     * Clear specific cache entries or all plugin caches
+     *
+     * @param string|null $cache_key Specific cache key to clear, or null for all
+     * @return bool True if cache was cleared successfully
+     */
+    public function clear_cache($cache_key = null)
+    {
+        if ($cache_key) {
+            // Clear specific cache entry
+            $cache_key = 'blaze_commerce_' . sanitize_key($cache_key);
+            return delete_transient($cache_key);
+        }
+
+        // Clear all plugin caches
+        global $wpdb;
+
+        $cache_prefix = 'blaze_commerce_';
+        $transient_pattern = '_transient_' . $cache_prefix . '%';
+        $timeout_pattern = '_transient_timeout_' . $cache_prefix . '%';
+
+        $deleted = $wpdb->query(
+            $wpdb->prepare(
+                "DELETE FROM {$wpdb->options} WHERE option_name LIKE %s OR option_name LIKE %s",
+                $transient_pattern,
+                $timeout_pattern
+            )
+        );
+
+        return $deleted !== false;
+    }
+
+    /**
+     * Get cache statistics and health information
+     *
+     * @return array Cache statistics including hit/miss ratios and storage info
+     */
+    public function get_cache_stats()
+    {
+        global $wpdb;
+
+        $cache_prefix = 'blaze_commerce_';
+        $transient_pattern = '_transient_' . $cache_prefix . '%';
+
+        // Count active cache entries
+        $cache_count = $wpdb->get_var(
+            $wpdb->prepare(
+                "SELECT COUNT(*) FROM {$wpdb->options} WHERE option_name LIKE %s",
+                $transient_pattern
+            )
+        );
+
+        // Calculate total cache size (approximate)
+        $cache_size = $wpdb->get_var(
+            $wpdb->prepare(
+                "SELECT SUM(LENGTH(option_value)) FROM {$wpdb->options} WHERE option_name LIKE %s",
+                $transient_pattern
+            )
+        );
+
+        return array(
+            'active_entries' => (int) $cache_count,
+            'total_size_bytes' => (int) $cache_size,
+            'total_size_mb' => round($cache_size / 1024 / 1024, 2),
+            'cache_prefix' => $cache_prefix,
+            'timestamp' => current_time('timestamp')
+        );
+    }
 }
 
 BlazeWooless::get_instance();