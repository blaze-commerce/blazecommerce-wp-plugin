--- conflicted
+++ resolved
@@ -88,11 +88,8 @@
 			'\\BlazeWooless\\Extensions\\GraphQL',
 			'\\BlazeWooless\\Extensions\\WoocommerceVariationSwatches',
 			'\\BlazeWooless\\Extensions\\WoocommerceProductLabel',
-<<<<<<< HEAD
 			'\\BlazeWooless\\Extensions\\WooDiscountRules',
 			'\\BlazeWooless\\Extensions\\Gutenberg\\Blocks\\Footer',
-=======
->>>>>>> bb54d54b
 		);
 
 		foreach ( $extensions as $extension ) {
