--- conflicted
+++ resolved
@@ -46,24 +46,6 @@
 	}
 
 	// Function to update the product in Typesense when its metadata is updated in WooCommerce
-<<<<<<< HEAD
-	public function on_product_save($product_id, $wc_product)
-	{
-		// Check if the product is published before updating typesense data
-		if ($wc_product->get_status() == 'publish') {
-			try {
-				$document_data = Product::get_instance()->generate_typesense_data($wc_product);
-				// exit('<pre>'.print_r($document_data,1).'</pre>');
-				Product::get_instance()->upsert($document_data);
-				do_action('ts_product_update', $product_id, $wc_product);
-			} catch (\Exception $e) {
-				$logger = wc_get_logger();
-				$context = array('source' => 'wooless-product-update');
-
-				$logger->debug('TS Product Update Exception: ' . $e->getMessage(), $context);
-				error_log("Error updating product in Typesense: " . $e->getMessage());
-			}
-=======
 	public function on_product_save( $product_id, $wc_product ) {
 		try {
 			$document_data = Product::get_instance()->generate_typesense_data( $wc_product );
@@ -75,7 +57,6 @@
 
 			$logger->debug( 'TS Product Update Exception: ' . $e->getMessage(), $context );
 			error_log( "Error updating product in Typesense: " . $e->getMessage() );
->>>>>>> e46a881d
 		}
 	}
 
@@ -89,19 +70,6 @@
 		// Loop through each item and update the corresponding product in Typesense
 		foreach ( $items as $item ) {
 			$product_id = $item->get_product_id();
-<<<<<<< HEAD
-			$wc_product = wc_get_product($product_id);
-
-			if ($wc_product->get_status() == 'publish') {
-				try {
-					$document_data = Product::get_instance()->generate_typesense_data($wc_product);
-					Product::get_instance()->update(strval($product_id), $document_data);
-					do_action('ts_product_update', $product_id, $wc_product);
-				} catch (\Exception $e) {
-					error_log("Error updating product in Typesense during checkout: " . $e->getMessage());
-				}
-			}
-=======
 			$wc_product = wc_get_product( $product_id );
 			try {
 				$document_data = Product::get_instance()->generate_typesense_data( $wc_product );
@@ -111,7 +79,6 @@
 				error_log( "Error updating product in Typesense during checkout: " . $e->getMessage() );
 			}
 
->>>>>>> e46a881d
 		}
 	}
 }