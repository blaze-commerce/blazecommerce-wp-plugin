--- conflicted
+++ resolved
@@ -1,5 +1,5 @@
-<<<<<<< HEAD
 <?php
+
 function getTypeSenseCollection()
 {
     // Fetch the store ID from the saved options
@@ -32,7 +32,7 @@
 
     foreach ($taxonomies as $taxonomy) {
         // Exclude taxonomies based on their names
-        if (preg_match('/^(ef_|elementor|pa_|nav_|ml-|ufaq|product_visibility|translation_priority|wpcode_)/', $taxonomy)) {
+        if (preg_match('/^(ef_|elementor|pa_|nav_|ml-|ufaq|translation_priority|wpcode_)/', $taxonomy)) {
             continue;
         }
 
@@ -236,495 +236,6 @@
         // 'additional_information_shipping' => $shipping,
     ];
     return apply_filters( 'blaze_wooless_product_data_for_typesense', $product_data, $product_id );
-}
-
-function products_to_typesense()
-{
-    //Product indexing
-    $typesense_private_key = get_option('typesense_api_key');
-    $client = getTypeSenseClient($typesense_private_key);
-
-    // Fetch the store ID from the saved options
-    $wooless_site_id = get_option('store_id');
-    $collection_product = 'product-' . $wooless_site_id;
-    try {
-        $client = getTypeSenseClient($typesense_private_key);
-        try {
-            $client->collections[$collection_product]->delete();
-        } catch (Exception $e) {
-            // Don't error out if the collection was not found
-        }
-        $client->collections->create(
-            [
-                'name' => $collection_product,
-                'fields' => [
-                    ['name' => 'id', 'type' => 'string', 'facet' => true],
-                    [
-                        'name' => 'productId',
-                        'type' => 'string',
-                        'facet' => true,
-                    ],
-                    ['name' => 'description', 'type' => 'string'],
-                    ['name' => 'shortDescription', 'type' => 'string'],
-                    ['name' => 'name', 'type' => 'string', 'facet' => true],
-                    ['name' => 'permalink', 'type' => 'string'],
-                    ['name' => 'slug', 'type' => 'string', 'facet' => true],
-                    ['name' => 'seoFullHead', 'type' => 'string'],
-                    //['name' => 'thumbnail', 'type' => 'string'],
-                    ['name' => 'sku', 'type' => 'string'],
-                    [
-                        'name' => 'price',
-                        'type' => 'object',
-                        'fields' => [
-                            ['name' => 'amount', 'type' => 'float'],
-                            ['name' => 'currency', 'type' => 'string'],
-                        ]
-                    ],
-                    [
-                        'name' => 'regularPrice',
-                        'type' => 'object',
-                        'fields' => [
-                            ['name' => 'amount', 'type' => 'float'],
-                            ['name' => 'currency', 'type' => 'string'],
-                        ]
-                    ],
-                    [
-                        'name' => 'salePrice',
-                        'type' => 'object',
-                        'fields' => [
-                            ['name' => 'amount', 'type' => 'float'],
-                            ['name' => 'currency', 'type' => 'string'],
-                        ]
-                    ],
-                    ['name' => 'onSale', 'type' => 'bool', 'facet' => true],
-                    ['name' => 'stockQuantity', 'type' => 'int64'],
-                    ['name' => 'stockStatus', 'type' => 'string'],
-                    ['name' => 'updatedAt', 'type' => 'int64'],
-                    ['name' => 'createdAt', 'type' => 'int64'],
-                    ['name' => 'isFeatured', 'type' => 'bool'],
-                    ['name' => 'totalSales', 'type' => 'int64'],
-                    //['name' => 'galleryImages', 'type' => 'object[]'],
-                    ['name' => 'addons', 'type' => 'string'],
-                    ['name' => 'productType', 'type' => 'string', 'facet' => true],
-                    ['name' => 'taxonomies', 'type' => 'object[]', 'facet' => true],
-                    // ['name' => 'attributes', 'type' => 'object[]', 'facet' => true],
-                    // ['name' => 'additional_information_shipping', 'type' => 'object', 'fields' => [
-                    //     ['name' => 'weight', 'type' => 'float'],
-                    //     ['name' => 'dimensions', 'type' => 'object', 'fields' => [
-                    //         ['name' => 'length', 'type' => 'float'],
-                    //         ['name' => 'width', 'type' => 'float'],
-                    //         ['name' => 'height', 'type' => 'float'],
-                    //     ]],
-                    // ]],
-                ],
-                'default_sorting_field' => 'updatedAt',
-                'enable_nested_fields' => true
-            ]
-        );
-
-        // Set initial values for pagination and batch size
-        $finished = false;
-        $page = 1;
-        $batch_size = 100; // Adjust the batch size depending on your server's capacity
-        $imported_products_count = 0;
-
-        while (!$finished) {
-            $products = wc_get_products(['status' => 'publish', 'limit' => $batch_size, 'page' => $page]);
-
-            if (empty($products)) {
-                $finished = true;
-                continue;
-            }
-
-            $products_batch = [];
-
-            // Prepare products for indexing in Typesense
-            foreach ($products as $product) {
-                // Get the product data
-                $product_data = getProductDataForTypeSense($product);
-
-                if (!$product_data) {
-                    error_log("Skipping product ID: " . $product->get_id());
-                    continue; // Skip this product if no product data is found
-                }
-
-                $products_batch[] = $product_data;
-
-                // Free memory
-                unset($product_data);
-            }
-
-            // Log the number of products in the batch
-            error_log("Batch size: " . count($products_batch));
-
-            // Increment the page number
-            $page++;
-
-            // Import products to Typesense
-            try {
-                $client->collections[$collection_product]->documents->import($products_batch);
-                $imported_products_count += count($products_batch); // Increment the count of imported products
-            } catch (Exception $e) {
-                error_log("Error importing products to Typesense: " . $e->getMessage());
-            }
-        }
-
-        // After the while loop, print the number of imported products
-        echo "Imported products count: " . $imported_products_count . "\n";
-
-        wp_die();
-    } catch (Exception $e) {
-        $error_message = "Error: " . $e->getMessage();
-        echo $error_message; // Print the error message for debugging purposes
-        echo "<script>
-        console.log('Error block executed'); // Log a message to the browser console
-        document.getElementById('error_message').innerHTML = '$error_message';
-    </script>";
-        echo "Error creating collection: " . $e->getMessage() . "\n";
-    }
-
-}
-
-function bwl_on_order_status_changed($order_id, $old_status, $new_status, $order)
-{
-    if ($new_status === 'completed' || $new_status === 'processing' || $new_status === 'cancelled' || $new_status === 'refunded') {
-        // Get the items in the order
-        $items = $order->get_items();
-
-        // Loop through each item and update the corresponding product in Typesense
-        foreach ($items as $item) {
-            $product_id = $item->get_product_id();
-            $wc_product = wc_get_product($product_id);
-
-            if ($wc_product->get_status() == 'publish') {
-                try {
-                    $typesense_private_key = get_option('typesense_api_key');
-                    $client = getTypeSenseClient($typesense_private_key);
-
-                    $document_data = getProductDataForTypeSense($wc_product);
-
-                    // Use the bwlGetProductCollectionName function for the collection_name value
-                    $collection_name = getTypeSenseCollection();
-
-                    $client->collections[$collection_name]->documents[strval($product_id)]->update($document_data);
-                } catch (Exception $e) {
-                    error_log("Error updating product in Typesense during checkout: " . $e->getMessage());
-                }
-            }
-        }
-    }
-}
-
-// Function to update the product in Typesense when its metadata is updated in WooCommerce
-function bwl_on_product_save($product_id, $wc_product)
-{
-    // Creating global variable so that this function only runs once if product id is exactly equal to product id
-    global $bwl_previous_product_id;
-    if ($bwl_previous_product_id === $product_id) {
-        // Check if the product is published before updating typesense data
-        if ($wc_product->get_status() == 'publish') {
-            try {
-                $typesense_private_key = get_option('typesense_api_key'); // Get the API key
-                $client = getTypeSenseClient($typesense_private_key); // Pass the API key as an argument
-
-                $document_data = getProductDataForTypeSense($wc_product);
-
-                // Fetch the store ID and build the collection name
-                $wooless_site_id = get_option('store_id');
-                $collection_name = 'product-' . $wooless_site_id;
-
-                $client->collections[$collection_name]->documents[strval($product_id)]->update($document_data);
-            } catch (Exception $e) {
-                error_log("Error updating product in Typesense: " . $e->getMessage());
-            }
-        }
-    }
-    // Setting the variable in memory so that we can use this later for checking
-    $bwl_previous_product_id = $product_id;
-}
-function bwl_on_checkout_update_order_meta($order_id, $data)
-{
-    // Get the order object
-    $order = wc_get_order($order_id);
-
-    // Get the items in the order
-    $items = $order->get_items();
-
-    // Loop through each item and update the corresponding product in Typesense
-    foreach ($items as $item) {
-        $product_id = $item->get_product_id();
-        $wc_product = wc_get_product($product_id);
-
-        if ($wc_product->get_status() == 'publish') {
-            try {
-                $typesense_private_key = get_option('typesense_api_key');
-                $client = getTypeSenseClient($typesense_private_key);
-
-                $document_data = getProductDataForTypeSense($wc_product);
-
-                $collection_name = getTypeSenseCollection();
-
-                $client->collections[$collection_name]->documents[strval($product_id)]->update($document_data);
-            } catch (Exception $e) {
-                error_log("Error updating product in Typesense during checkout: " . $e->getMessage());
-            }
-        }
-    }
-}
-=======
-<?php
-
-function getTypeSenseCollection()
-{
-    // Fetch the store ID from the saved options
-    $wooless_site_id = get_option('store_id');
-    // Build the collection name
-    $collection = 'product-' . $wooless_site_id;
-    return $collection;
-}
-
-
-function getTermData($taxonomyTerms)
-{
-    $termData = [];
-    if (!empty($taxonomyTerms)) {
-        foreach ($taxonomyTerms as $term) {
-            $termData[] = [
-                'name' => $term->name,
-                'url' => get_term_link($term->term_id),
-            ];
-        }
-    }
-
-    return $termData;
-}
-
-function getProductTaxonomies($product)
-{
-    $taxonomies_data = [];
-    $taxonomies = get_object_taxonomies('product');
-
-    foreach ($taxonomies as $taxonomy) {
-        // Exclude taxonomies based on their names
-        if (preg_match('/^(ef_|elementor|pa_|nav_|ml-|ufaq|translation_priority|wpcode_)/', $taxonomy)) {
-            continue;
-        }
-
-        $product_terms = get_the_terms($product->get_id(), $taxonomy);
-
-        if (!empty($product_terms) && !is_wp_error($product_terms)) {
-            foreach ($product_terms as $product_term) {
-                $taxonomies_data[] = [
-                    'name' => $product_term->name,
-                    'url' => get_term_link($product_term->term_id),
-                    'type' => $taxonomy,
-                    'slug' => $product_term->slug,
-                    'nameAndType' => $product_term->name . '|' . $taxonomy,
-
-                ];
-            }
-        }
-    }
-
-    return $taxonomies_data;
-}
-function recompileAddonsData($product_id)
-{
-    $addons = get_product_addons($product_id, false);
-    foreach ($addons as $key => $addon) {
-        foreach ($addon['options'] as $option_key => $option) {
-            // label_slug
-            $addons[$key]['options'][$option_key]['label_slug'] = sanitize_title($option['label']);
-            // field_name
-            $addons[$key]['options'][$option_key]['field_name'] = 'addon-' . sanitize_title($addon['field-name']);
-        }
-    }
-    return $addons;
-}
-
-
-
-function getProductDataForTypeSense($product)
-{
-    // Format product data for indexing
-    $product_id = $product->get_id();
-    $shortDescription = $product->get_short_description();
-    $description = $product->get_description();
-    $addons = json_encode(recompileAddonsData($product_id));
-    $attachment_ids = $product->get_gallery_image_ids();
-    $product_gallery = array_map(function ($attachment_id) {
-        $attachment = get_post($attachment_id);
-        return [
-            'id' => $attachment_id,
-            'title' => $attachment->post_title,
-            'altText' => get_post_meta($attachment_id, '_wp_attachment_image_alt', true),
-            'src' => wp_get_attachment_url($attachment_id)
-        ];
-    }, $attachment_ids);
-
-
-    $meta = YoastSEO()->meta->for_post($product_id);
-    $fullHead = wp_gql_seo_get_full_head($meta);
-
-    $seo_head = '';
-    if (is_plugin_active('wordpress-seo/wp-seo.php')) {
-        include_once ABSPATH . 'wp-admin/includes/plugin.php';
-        $prev_post = $GLOBALS['post'];
-        $GLOBALS['post'] = get_post($product->get_id());
-
-        $wpseo_frontend = WPSEO_Frontend::get_instance();
-        $title = $wpseo_frontend->get_content_title();
-        $metadesc = $wpseo_frontend->get_meta_description();
-
-        $canonical = WPSEO_Meta::get_value('canonical');
-        $canonical = $canonical ? $canonical : get_permalink($product->get_id());
-
-        $seo_head = "<title>$title</title>";
-        $seo_head .= "<meta name='description' content='$metadesc' />";
-        $seo_head .= "<link rel='canonical' href='$canonical' />";
-
-        $GLOBALS['post'] = $prev_post;
-    }
-
-    $shortDescription = $product->get_short_description();
-    $description = $product->get_description();
-
-    // Get the thumbnail
-    $thumbnail_id = get_post_thumbnail_id($product_id);
-    $attachment = get_post($thumbnail_id);
-
-    $thumbnail = [
-        'id' => $thumbnail_id,
-        'title' => $attachment->post_title,
-        'altText' => get_post_meta($thumbnail_id, '_wp_attachment_image_alt', true),
-        'src' => get_the_post_thumbnail_url($product_id),
-    ];
-
-    $stockQuantity = $product->get_stock_quantity();
-
-    $categories = get_the_terms($product_id, 'product_cat');
-    $categoryData = getTermData($categories);
-
-    $ingredients = get_the_terms($product_id, 'product_ingredients');
-    $ingredientData = array_map(function ($term) {
-        return [
-            'name' => $term->name,
-            'description' => $term->description,
-            'imageSourceUrl' => z_taxonomy_image_url($term->term_id),
-            'slug' => $term->slug,
-            'url' => get_term_link($term->term_id),
-        ];
-    }, $ingredients);
-
-    $product_type = $product->get_type();
-
-    // Get variations if the product is a variable product
-    $variations_data = [];
-    if ($product_type === 'variable') {
-        $variable_product = wc_get_product($product->get_id());
-        $variations = $variable_product->get_available_variations();
-        foreach ($variations as $variation) {
-            $variation_obj = wc_get_product($variation['variation_id']);
-            $variations_data[] = [
-                'variationId' => $variation['variation_id'],
-                'attributes' => $variation['attributes'],
-                'price' => floatval($variation_obj->get_price()),
-                'regularPrice' => floatval($variation_obj->get_regular_price()),
-                'salePrice' => floatval($variation_obj->get_sale_price()),
-                'stockQuantity' => empty($variation_obj->get_stock_quantity()) ? 0 : $variation_obj->get_stock_quantity(),
-                'stockStatus' => $variation_obj->get_stock_status(),
-                'onSale' => $variation_obj->is_on_sale(),
-                'sku' => $variation_obj->get_sku(),
-            ];
-        }
-    }
-
-    $cross_sell_ids = $product->get_cross_sell_ids();
-    $cross_sell_data = array();
-    if (!empty($cross_sell_ids)) {
-        foreach ($cross_sell_ids as $cross_sell_id) {
-            $cross_sell_product = wc_get_product($cross_sell_id);
-            if ($cross_sell_product) {
-                $cross_sell_data[] = array(
-                    'id' => $cross_sell_product->get_id(),
-                    'name' => $cross_sell_product->get_name(),
-                );
-            }
-        }
-    }
-
-    $upsell_ids = $product->get_upsell_ids();
-    $upsell_data = array();
-    if (!empty($upsell_ids)) {
-        foreach ($upsell_ids as $upsell_id) {
-            $upsell_product = wc_get_product($upsell_id);
-            if ($upsell_product) {
-                $upsell_data[] = array(
-                    'id' => $upsell_product->get_id(),
-                    'name' => $upsell_product->get_name(),
-                );
-            }
-        }
-    }
-    // Get the additional product tabs
-    $product_id = $product->get_id();
-    $additional_tabs = get_post_meta($product_id, '_additional_tabs', true);
-    $formatted_additional_tabs = array();
-
-    if (!empty($additional_tabs)) {
-        foreach ($additional_tabs as $tab) {
-            $formatted_additional_tabs[] = array(
-                'title' => $tab['tab_title'],
-                'content' => $tab['tab_content'],
-            );
-        }
-    }
-    $taxonomies = getProductTaxonomies($product);
-    $currency = get_option('woocommerce_currency');
-
-
-    $product_data = [
-        'id' => strval($product->get_id()),
-        'productId' => strval($product->get_id()),
-        'shortDescription' => !empty($shortDescription) ? $shortDescription : substr($description, 0, 150),
-        'description' => $description,
-        'name' => $product->get_name(),
-        'permalink' => get_permalink($product->get_id()),
-        'slug' => $product->get_slug(),
-        'seoFullHead' => $fullHead,
-        'thumbnail' => $thumbnail,
-        'sku' => $product->get_sku(),
-        'price' => [
-            $currency => floatval($product->get_price())
-        ],
-        'regularPrice' => [
-            $currency => floatval($product->get_regular_price())
-        ],
-        'salePrice' => [
-            $currency => floatval($product->get_sale_price())
-        ],
-        'onSale' => $product->is_on_sale(),
-        'stockQuantity' => empty($stockQuantity) ? 0 : $stockQuantity,
-        'stockStatus' => $product->get_stock_status(),
-        'updatedAt' => strtotime($product->get_date_modified()),
-        'createdAt' => strtotime($product->get_date_created()),
-        'isFeatured' => $product->get_featured(),
-        'totalSales' => $product->get_total_sales(),
-        'galleryImages' => $product_gallery,
-        'addons' => $addons,
-        'taxonomies' => $taxonomies,
-        'productType' => $product_type,
-        // Add product type
-        'variations' => $variations_data,
-        // Add variations data
-        'crossSellData' => $cross_sell_data,
-        'upsellData' => $upsell_data,
-        'additionalTabs' => $formatted_additional_tabs,
-        'seo' => $seo_head,
-        // 'attributes' => $attributes,
-        // 'additional_information_shipping' => $shipping,
-    ];
-    return $product_data;
 }
 
 function products_to_typesense()
@@ -952,5 +463,4 @@
             }
         }
     }
-}
->>>>>>> 9aa0ad50
+}