--- conflicted
+++ resolved
@@ -1,8 +1,4 @@
-<<<<<<< HEAD
 name: "✅ Priority 2: Claude AI Approval Gate"
-=======
-name: "Priority 2: Claude AI Approval Gate"
->>>>>>> e42a0f99
 
 # This workflow creates a required status check that only passes when Claude AI has approved the PR
 # Use this with GitHub Branch Protection Rules to block merging until Claude AI approval
