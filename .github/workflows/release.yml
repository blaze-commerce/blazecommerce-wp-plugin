--- conflicted
+++ resolved
@@ -1,8 +1,4 @@
-<<<<<<< HEAD
 name: "🚀 Priority 3: Create Release"
-=======
-name: "Priority 3: Create Release"
->>>>>>> e42a0f99
 
 on:
   push:
