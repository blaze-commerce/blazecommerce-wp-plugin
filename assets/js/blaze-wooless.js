--- conflicted
+++ resolved
@@ -1,603 +1,6 @@
 (function ($) {
-<<<<<<< HEAD
-  var BLOCK_TYPE_SINGLE = 'single';
-  var BLOCK_TYPE_MULTIPLE = 'multiple';
-
-  var commonImageLink = {
-    imageUrl: {
-      label: 'Image Url',
-      name: 'image-url', 
-    },
-    redirectUrl: {
-      label: 'Redirect Url',
-      name: 'redirect-url', 
-    },
-    title: {
-      label: 'Title',
-      name: 'title', 
-    },
-  };
-
-  var commonFilterOption = {
-    classes: {
-      label: 'Classes',
-      name: 'filter-classes',
-    },
-    title: {
-      label: 'Title',
-      name: 'filter-title',
-    },
-    filterSlug: {
-      label: 'Filter Slug/s (separated by comma)',
-      name: 'filter-id',
-    },
-  }
-
-  var commonImageContent = {
-    classes: {
-      label: 'Classes',
-      name: 'image-classes',
-    },
-    imageUrl: {
-      label: 'Image Url',
-      name: 'image-url',
-    },
-    redirectUrl: {
-      label: 'Redirect Url',
-      name: 'redirect-url',
-    },
-    redirectType: {
-      label: 'Redirect type',
-      name: 'redirect-type',
-    },
-  }
-
-  var repeaterFields = {
-    banner: {
-      image: {
-        label: 'Image Url',
-        name: 'banner-image', 
-      },
-      title: {
-        label: 'Title',
-        name: 'banner-title', 
-      },
-      subtitle: {
-        label: 'Subtitle',
-        name: 'banner-subtitle', 
-      },
-      CTAUrl: {
-        label: 'Call to action Url',
-        name: 'banner-cta-url', 
-      },
-      CTAText: {
-        label: 'Call to action text',
-        name: 'banner-cta-text', 
-      },
-    },
-    mobileBanner: {
-      image: {
-        label: 'Image Url',
-        name: 'mobile-banner-image', 
-      },
-      title: {
-        label: 'Title',
-        name: 'mobile-banner-title', 
-      },
-      subtitle: {
-        label: 'Subtitle',
-        name: 'mobile-banner-subtitle', 
-      },
-      CTAUrl: {
-        label: 'Call to action Url',
-        name: 'mobile-banner-cta-url', 
-      },
-      CTAText: {
-        label: 'Call to action text',
-        name: 'mobile-banner-cta-text', 
-      },
-    },
-    clients: {
-      image: {
-        label: 'Image Url',
-        name: 'company-image', 
-      },
-      redirectUrl: {
-        label: 'Redirect Url',
-        name: 'company-redirect-url', 
-      },
-      name: {
-        label: 'Name',
-        name: 'company-name', 
-      },
-    },
-    testimonials: {
-      authorName: {
-        label: 'Author Name',
-        name: 'testimony-author-name', 
-      },
-      authorPosition: {
-        label: 'Author Position',
-        name: 'testimony-author-position', 
-      },
-      text: {
-        label: 'Text',
-        name: 'testimony-text', 
-        fieldType: 'textarea',
-      },
-    },
-    categories: commonImageLink,
-    cardGroup: commonImageLink,
-    cardGroupSlider: commonImageLink,
-    blogPosts: commonImageLink,
-    list: {
-      text: {
-        label: 'Text',
-        name: 'list-text', 
-      },
-      redirectUrl: {
-        label: 'Redirect Url',
-        name: 'list-redirect-url', 
-      },
-    },
-    categoryFilters: commonFilterOption,
-    refinedSelection: commonFilterOption,
-    attributeFilters: {
-      classes: {
-        label: 'Classes',
-        name: 'filter-classes',
-      },
-      title: {
-        label: 'Title',
-        name: 'filter-title',
-      },
-      attributeType: {
-        label: 'Attribute Type/s (separated by comma)',
-        name: 'filter-type', 
-      }
-    },
-    multipleImage: commonImageContent,
-    socialIcons: {
-      classes: {
-        label: 'Classes',
-        name: 'social-icons-classes',
-      },
-      redirectUrl: {
-        label: 'Redirect URL',
-        name: 'social-icons-redirect-url',
-      },
-      redirectType: {
-        label: 'Redirect Type',
-        name: 'social-icons-redirect-type', 
-      },
-      icon: {
-        label: 'Icon',
-        name: 'social-icons', 
-      },
-    },
-    multipleLinks: {
-      classes: {
-        label: 'Classes',
-        name: 'multiple-links-classes',
-      },
-      text: {
-        label: 'Text',
-        name: 'multiple-links-text',
-      },
-      redirectUrl: {
-        label: 'Redirect Url',
-        name: 'multiple-links-redirect-url', 
-      },
-    },
-  }
-
-  var dynamicConfigFields = {
-    text: {
-      classes: {
-        label: 'Classes',
-        name: 'text-classes',
-      },
-      text: {
-        label: 'Content',
-        name: 'text-content',
-      }
-    },
-    textarea: {
-      classes: {
-        label: 'Classes',
-        name: 'text-classes',
-      },
-      text: {
-        label: 'Content',
-        name: 'text-content',
-        fieldType: 'textarea'
-      }
-    },
-    menu: {
-      menuId: {
-        label: 'Menu ID',
-        name: 'menu-id',
-      }
-    },
-    callToAction: {
-      classes: {
-        label: 'Classes',
-        name: 'text-classes',
-      },
-      text: {
-        label: 'Text',
-        name: 'cta-text',
-      },
-      redirectUrl: {
-        label: 'Redirect Url',
-        name: 'cta-redirect-url',
-      }
-    },
-    singleImage: commonImageContent,
-    products: {
-      productId: {
-        label: 'Product Id',
-        name: 'list-text', 
-      }
-    },
-    subCategoryFilters: commonFilterOption,
-    brandsFilters: commonFilterOption,
-    newFilters: {
-      classes: {
-        label: 'Classes',
-        name: 'filter-classes',
-      },
-      title: {
-        label: 'Title',
-        name: 'filter-title',
-      }
-    },
-    saleFilters: {
-      classes: {
-        label: 'Classes',
-        name: 'filter-classes',
-      },
-      title: {
-        label: 'Title',
-        name: 'filter-title',
-      }
-    },
-    availabilityFilters: {
-      classes: {
-        label: 'Classes',
-        name: 'filter-classes',
-      },
-      title: {
-        label: 'Title',
-        name: 'filter-title',
-      }
-    },
-    customerReviews: {
-      classes: {
-        label: 'Classes',
-        name: 'customer-reviews-classes',
-      },
-      title: {
-        label: 'Title',
-        name: 'customer-reviews-title',
-      }
-    },
-    blogPosts: {
-      blogCount: {
-        label: 'Blog Count',
-        name: 'blog-count', 
-      }
-    },
-    embedCode: {
-      text: {
-        label: 'HTML Embed Code',
-        name: 'html-embed-code',
-        fieldType: 'textarea',
-      },
-    },
-  }
-
-  var REPEATER_FIELD_KEYS = Object.keys(repeaterFields);
-
-  var countries = [];
-  if ($( 'input#available-countries').length > 0) {
-    countries = JSON.parse($( 'input#available-countries').val() || [])
-  }
-  var baseCountry = $( 'input#base-country').val() || '';
-
-  var blazeWooless = {
-    syncResultsContainer: '#sync-results-container',
-    syncProductLink: '#sync-product-link',
-    syncTaxonomiesLink: '#sync-taxonomies-link',
-    syncMenusLink: '#sync-menus-link',
-    syncPagesLink: '#sync-pages-link',
-    syncSiteInfoLink: '#sync-site-info-link',
-    syncAllLink: '#sync-all-link',
-
-    syncInProgress: false,
-
-    renderLoader: function(message) {
-      if ($('#wooless-loader').length === 0) {
-        $(this.syncResultsContainer).append('<img id="wooless-loader" src="/wp-includes/js/thickbox/loadingAnimation.gif" />')
-      }
-
-      if ($('#wooless-loader-message').length === 1) {
-        $('#wooless-loader-message').remove();
-      }
-        
-      $(this.syncResultsContainer).append('<div id="wooless-loader-message">' + message + '</div>')
-    },
-
-    hideLoader: function() {
-      $('#wooless-loader').remove();
-      $('#wooless-loader-message').remove();
-    },
-
-    clearResultContainer: function() {
-      $(this.syncResultsContainer).html('');
-    },
-
-    registerEvents: function() {
-      $(document.body).on('click', this.syncProductLink, this.importProducts.bind(this));
-      $(document.body).on('click', this.syncTaxonomiesLink, this.importTaxonomies.bind(this));
-      $(document.body).on('click', this.syncMenusLink, this.importMenus.bind(this));
-      $(document.body).on('click', this.syncPagesLink, this.importPages.bind(this));
-      $(document.body).on('click', this.syncSiteInfoLink, this.importSiteInfo.bind(this));
-      $(document.body).on('click', this.syncAllLink, this.importAll.bind(this));
-    },
-
-    importData: function (collection, message, hideLoader = false, params = {}) {
-      var _this = this;
-      return new Promise(function(resolve, reject) {
-        var data = {
-          'action': 'index_data_to_typesense',
-          'collection_name': collection,
-        };
-  
-        _this.renderLoader( message );
-        _this.syncInProgress = true;
-  
-        $.post(ajaxurl, Object.assign({}, data, params), function(response) {
-          $(_this.syncResultsContainer).append('<div>' + response + '</div>');
-          if (hideLoader) {
-            _this.hideLoader();
-            _this.syncInProgress = false;
-          }
-          resolve(true);
-        });
-      })
-    },
-
-    importProductData: function (prevData = {}, params = {}, message = false) {
-      var _this = this;
-      return new Promise(function(resolve, reject) {
-        var data = {
-          'action': 'index_data_to_typesense',
-          'collection_name': 'products',
-        };
-
-        if (message) {
-          _this.renderLoader( message );
-          _this.syncInProgress = true;
-        }
-  
-        $.post(ajaxurl, Object.assign({}, data, params), function(response) {
-          response = JSON.parse(response);
-          prevData.imported_products_count += response.imported_products_count;
-          prevData.total_imports += response.total_imports;
-          if (response.has_next_data) {
-            resolve(_this.importProductData(prevData, { page: response.next_page }))
-          } else {
-            console.log(prevData);
-            if (prevData.shouldHideLoader) {
-              _this.hideLoader();
-              _this.syncInProgress = false;
-            }
-            
-            $(_this.syncResultsContainer).append('<div>Imported products count: ' + prevData.imported_products_count + '/' + prevData.total_imports + '</div>');
-            resolve(true);
-          }
-        });
-      })
-    },
-
-    importProducts: function(e) {
-      e.preventDefault();
-      if (this.syncInProgress) {
-        return false;
-      }
-      this.clearResultContainer();
-      this.renderLoader( 'Product Syncing in progress...' );
-      this.syncInProgress = true;
-
-      return this.importProductData({ imported_products_count: 0, total_imports: 0, shouldHideLoader: true }, { page: 1 });
-    },
-
-    importTaxonomies: function(e) {
-      e.preventDefault();
-      if (this.syncInProgress) {
-        return false;
-      }
-      this.clearResultContainer();
-      return this.importData( 'taxonomy', 'Taxonomies Syncing in progress...', true );
-    },
-
-    importMenus: function(e) {
-      e.preventDefault();
-      if (this.syncInProgress) {
-        return false;
-      }
-      this.clearResultContainer();
-      return this.importData( 'menu', 'Menus Syncing in progress...', true );
-    },
-
-    importPages: function(e) {
-      e.preventDefault();
-      if (this.syncInProgress) {
-        return false;
-      }
-      this.clearResultContainer();
-      return this.importData( 'page', 'Pages Syncing in progress...', true );
-    },
-
-    importSiteInfo: function(e) {
-      e.preventDefault();
-      if (this.syncInProgress) {
-        return false;
-      }
-      this.clearResultContainer();
-      return this.importData( 'site_info', 'Site Info Syncing in progress...', true );
-    },
-
-    importAll: function(e) {
-      var _this = this;
-      if (this.syncInProgress) {
-        return false;
-      }
-      (async function() {
-        _this.clearResultContainer();
-        await _this.importProductData({ imported_products_count: 0, total_imports: 0, shouldHideLoader: false }, { page: 1 }, 'Products Syncing in progress...');
-        await _this.importData( 'taxonomy', 'Taxonomies Syncing in progress...' );
-        await _this.importData( 'menu', 'Menus Syncing in progress...' );
-        await _this.importData( 'page', 'Pages Syncing in progress...' );
-        await _this.importData( 'site_info', 'Site Info Syncing in progress...' );
-        _this.hideLoader();
-        _this.syncInProgress = false;
-      })();
-    },
-
-    init: function() {
-      this.registerEvents();
-
-      $(document.body).find( '.wooless-multiple-select' ).chosen();
-
-      // if ( jQuery().chosen ) {
-      //   $(document.body).find( '.wooless-multiple-select' ).chosen();
-      // }
-
-      this.initializeDragabbleContents();
-    },
-
-    disableDroppedElement: function(element) {
-      var droppedElement = $(element);
-      var blockId = droppedElement.data('block_id');
-      var blockType = droppedElement.data('block_type');
-      var blockElement = $('.blaze-wooless-draggable-panel').find('.blaze-wooless-draggable-block[data-block_id="' + blockId + '"]');
-
-      if (blockType === BLOCK_TYPE_SINGLE) {
-        blockElement.draggable('disable');
-        blockElement.addClass('disabled');
-      }
-    },
-
-    addRemoveButtonToDroppedElement: function(element) {
-      var droppedElement = $(element);
-      var blockId = droppedElement.data('block_id');
-      var blockElement = $('.blaze-wooless-draggable-panel').find('.blaze-wooless-draggable-block[data-block_id="' + blockId + '"]');
-
-      if (droppedElement.find('.remove').length === 0) {
-        var removeButton = $( '<span class="remove">✕</span>' );
-        removeButton.on('click', function() {
-          droppedElement.remove();
-          blockElement.draggable('enable');
-          blockElement.removeClass('disabled');
-          blazeWooless.generateSaveData();
-        });
-        droppedElement.find('.content').append(removeButton)
-      }
-    },
-    
-
-    addCollapsedConfig: function(element) {
-      var blockElement = $(element);
-      var blockId = blockElement.data('block_id');
-      // var blockElement = $('.blaze-wooless-draggable-canvas').find('.blaze-wooless-draggable-block[data-block_id="' + blockId + '"]');
-      
-      if (blockElement.find('.configuration').length > 0) {
-        return;
-      }
-      var caretState = $('<span class="caret-status dashicons"></span>')
-      if (  blockElement.find('.content .caret-status').length == 0 ) {
-        blockElement.find('.content').append(caretState)
-      }
-
-      var configContent = configurationTemplate(blockId);
-
-      blockElement.append(configContent);
-
-      loadConfigData(blockElement, blockId);
-    },
-
-    initializeDragabbleContents: function() {
-      $('.blaze-wooless-draggable-block').draggable({
-        connectToSortable: ".blaze-wooless-draggable-canvas",
-        opacity: 0.7,
-        helper: "clone",
-        stop: function (event, ui) {
-          console.log('stop', event);
-        }
-      });
-      $('.blaze-wooless-draggable-canvas').droppable({
-        accept: ".blaze-wooless-draggable-block",
-        drop: function( event, ui ) {
-          blazeWooless.disableDroppedElement(ui.helper);
-          console.log(ui);
-          blazeWooless.addCollapsedConfig(ui.helper);
-        },
-      });
-
-      $('.blaze-wooless-draggable-canvas').sortable({
-        stop: function(e, ui) {
-          console.log('sortable stop');
-          // blazeWooless.generateSaveData();
-          generateMetaDataFromElement(ui.item);
-          $('.blaze-wooless-draggable-canvas').sortable( "refresh" );
-        }
-      });
-
-      this.loadInitialData();
-      $('.blaze-wooless-draggable-canvas').sortable( "refresh" );
-    },
-
-    generateSaveData: function() {
-      const data = $.map($('.blaze-wooless-draggable-canvas').find('.blaze-wooless-draggable-block'), function(el) {
-        var $el = $(el);
-        var blockType = $el.data('block_type');
-        var blockId = $el.data('block_id');
-        var metaData = $el.data('block_metadata');
-        var index = $el.index();
-        console.log(blockId, metaData, $el);
-        return {
-          position: index,
-          blockType: blockType,
-          blockId: blockId,
-          metaData: metaData,
-        };
-      })
-
-      console.log(data);
-
-      $('input#draggable_result').val(JSON.stringify(data));
-    },
-    loadInitialData: function() {
-      var datas = [];
-      if ($('input#draggable_result').length > 0) {
-        datas = JSON.parse($('input#draggable_result').val());
-      }
-      if (!Array.isArray(datas)) {
-        datas = [];
-      }
-      $('.blaze-wooless-draggable-canvas').sortable( "refresh" );
-      datas.forEach(function(element) {
-        var blockElement = $('.blaze-wooless-draggable-block[data-block_id="' + element.blockId + '"]').first().clone();
-        blockElement.data('block_metadata', element.metaData)
-        if (element.blockType === BLOCK_TYPE_SINGLE) {
-          blazeWooless.disableDroppedElement(blockElement);
-        }
-=======
     var BLOCK_TYPE_SINGLE = 'single';
     var BLOCK_TYPE_MULTIPLE = 'multiple';
->>>>>>> 70cec7c1
 
     var commonImageLink = {
         imageUrl: {
