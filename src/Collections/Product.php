--- conflicted
+++ resolved
@@ -256,22 +256,7 @@
                 );
             }
         }
-<<<<<<< HEAD
         $taxonomies = $this->get_taxonomies( $product );
-=======
-        $taxonomies = $this->get_taxonomies($product);
-        $currency = get_option('woocommerce_currency');
-
-        $default_price = [
-            $currency => floatval($product->get_price())
-        ];
-        $default_regular_price = [
-            $currency => floatval($product->get_regular_price())
-        ];
-        $default_sale_price = [
-            $currency => floatval($product->get_sale_price())
-        ];
->>>>>>> 660fc131
 
 
 
