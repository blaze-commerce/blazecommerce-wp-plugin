--- conflicted
+++ resolved
@@ -4,20 +4,6 @@
 	return home_url();
 }
 add_filter( 'logout_redirect', 'blaze_wooless_custom_logout_redirect', 50, 3 );
-
-function blaze_commerce_change_my_account_endpoint_urls( $url, $endpoint, $value, $permalink ) {
-	$logout_link = home_url() . '?action=logout';
-
-	switch ( $endpoint ) {
-		case 'customer-logout':
-			$url = $logout_link;
-			break;
-	}
-
-	return $url;
-}
-<<<<<<< HEAD
-add_filter('woocommerce_get_endpoint_url', 'blaze_commerce_change_my_account_endpoint_urls', 10, 4);
 
 add_action('wp_footer', 'blaze_commerce_my_account_scripts' );
 function blaze_commerce_my_account_scripts() {
@@ -29,7 +15,4 @@
 		})(jQuery)
 	</script>
 	<?php
-}
-=======
-add_filter( 'woocommerce_get_endpoint_url', 'blaze_commerce_change_my_account_endpoint_urls', 10, 4 );
->>>>>>> 70cec7c1
+}