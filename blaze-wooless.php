<?php
/*
Plugin Name: Blaze Commerce
Plugin URI: https://www.blazecommerce.io
Description: The official plugin that integrates your site with the Blaze Commerce service.
Version: 1.15.0
Requires Plugins: woocommerce, wp-graphql, wp-graphql-cors, wp-graphql-jwt-authentication, wp-graphql-woocommerce
Author: Blaze Commerce
Author URI: https://www.blazecommerce.io
*/

use BlazeWooless\PostType;

define('BLAZE_COMMERCE_PLUGIN_DIR', plugin_dir_path(__FILE__));
define('BLAZE_COMMERCE_PLUGIN_URL', plugin_dir_url(__FILE__));
define('BLAZE_COMMERCE_VERSION', '1.15.0');

require 'vendor/autoload.php';
require_once plugin_dir_path(__FILE__) . 'lib/class-tgm-plugin-activation.php';
require_once plugin_dir_path(__FILE__) . 'lib/regional-data-helper.php';
require_once plugin_dir_path(__FILE__) . 'lib/setting-helper.php';
require_once plugin_dir_path(__FILE__) . 'lib/blaze-wooless-functions.php';
require_once plugin_dir_path(__FILE__) . 'lib/blaze-wooless-shortcodes.php';
require_once plugin_dir_path(__FILE__) . 'blocks/blocks.php';

// Include test file for development/debugging
// Updated: Enhanced debugging support for version bump testing
if (defined('WP_DEBUG') && WP_DEBUG) {
    require_once plugin_dir_path(__FILE__) . 'test/test-country-specific-images.php';
}


// Initialize plugin
function BlazeCommerce()
{
    return \BlazeWooless\BlazeWooless::get_instance();
}

BlazeCommerce()->init();


add_action('admin_enqueue_scripts', 'enqueue_typesense_product_indexer_scripts');
add_action('admin_menu', 'add_typesense_product_indexer_menu');

function enqueue_typesense_product_indexer_scripts()
{
    wp_enqueue_script('jquery');
}
<<<<<<< HEAD
function typesense_enqueue_google_fonts($hook)
{
    // Only load the font on your plugin's page
    if ('toplevel_page_wooless-settings' !== $hook) {
        return;
    }

    // Register and enqueue the 'Poppins' Google Font
    wp_register_style('google-font-poppins', 'https://fonts.googleapis.com/css2?family=Poppins:ital,wght@0,300;0,500;1,400&display=swap', array('chosen'), null);
    wp_enqueue_style('google-font-poppins');

    wp_register_style(
        'chosen',
        '//cdnjs.cloudflare.com/ajax/libs/chosen/1.1.0/chosen.min.css',
        array(),
        null,
        'all',
    );
    wp_enqueue_style('chosen');

    wp_enqueue_style('blaze-wooless-admin-style', plugins_url('assets/css/blaze-wooless.css', __FILE__), null, '1.0');
    wp_enqueue_script('blaze-wooless-admin-script', plugins_url('assets/js/blaze-wooless.js', __FILE__), array('jquery', 'jquery-ui-droppable', 'jquery-ui-draggable', 'jquery-ui-sortable'), '1.0', true);
    // wp_enqueue_script( 'blaze-wooless-admin-script-react', plugins_url( 'dist/main.js', __FILE__ ), array( 'jquery', 'jquery-ui-droppable', 'jquery-ui-draggable', 'jquery-ui-sortable' ), '1.0', true );

    wp_register_script(
        'chosen',
        '//cdnjs.cloudflare.com/ajax/libs/chosen/1.1.0/chosen.jquery.min.js',
        array('jquery'),
        null,
        true,
    );
    wp_enqueue_script('chosen');


    wp_register_style(
        'jquery.modal',
        'https://cdnjs.cloudflare.com/ajax/libs/jquery-modal/0.9.1/jquery.modal.min.css',
        array(),
        null,
        'all',
    );
    wp_enqueue_style('jquery.modal');
    wp_register_script(
        'jquery.modal',
        'https://cdnjs.cloudflare.com/ajax/libs/jquery-modal/0.9.1/jquery.modal.min.js',
        array('jquery'),
        null,
        true,
    );
    wp_enqueue_script('jquery.modal');

    // register jsrender cdn
    wp_register_script(
        'jsrender',
        'https://cdnjs.cloudflare.com/ajax/libs/jsrender/1.0.14/jsrender.min.js',
        array('jquery'),
        null,
        true,
    );

    if (is_admin()):
        // only enqueue the script in wooless settings page and specially in synonym settings, effectively in the synonyms tab
        global $hook_suffix;
        if ($hook_suffix == 'toplevel_page_wooless-settings' && isset($_GET['tab']) && $_GET['tab'] == 'synonyms'):
            wp_enqueue_script('jsrender');
        endif;
    endif;
=======
function typesense_enqueue_google_fonts( $hook ) {
	// Only load the font on your plugin's page
	if ( 'toplevel_page_wooless-settings' !== $hook ) {
		return;
	}

	// Register and enqueue the 'Poppins' Google Font
	wp_register_style( 'google-font-poppins', 'https://fonts.googleapis.com/css2?family=Poppins:ital,wght@0,300;0,500;1,400&display=swap', array( 'chosen' ), null );
	wp_enqueue_style( 'google-font-poppins' );

	wp_register_style(
		'chosen',
		'//cdnjs.cloudflare.com/ajax/libs/chosen/1.1.0/chosen.min.css',
		array(),
		null,
		'all',
	);
	wp_enqueue_style( 'chosen' );

	wp_enqueue_style( 'blaze-wooless-admin-style', plugins_url( 'assets/css/blaze-wooless.css', __FILE__ ), null, BLAZE_COMMERCE_VERSION );
	wp_enqueue_script( 'blaze-wooless-admin-script', plugins_url( 'assets/js/blaze-wooless.js', __FILE__ ), array( 'jquery', 'jquery-ui-droppable', 'jquery-ui-draggable', 'jquery-ui-sortable' ), BLAZE_COMMERCE_VERSION, true );
	// wp_enqueue_script( 'blaze-wooless-admin-script-react', plugins_url( 'dist/main.js', __FILE__ ), array( 'jquery', 'jquery-ui-droppable', 'jquery-ui-draggable', 'jquery-ui-sortable' ), BLAZE_COMMERCE_VERSION, true );

	wp_register_script(
		'chosen',
		'//cdnjs.cloudflare.com/ajax/libs/chosen/1.1.0/chosen.jquery.min.js',
		array( 'jquery' ),
		null,
		true,
	);
	wp_enqueue_script( 'chosen' );


	wp_register_style(
		'jquery.modal',
		'https://cdnjs.cloudflare.com/ajax/libs/jquery-modal/0.9.1/jquery.modal.min.css',
		array(),
		null,
		'all',
	);
	wp_enqueue_style( 'jquery.modal' );
	wp_register_script(
		'jquery.modal',
		'https://cdnjs.cloudflare.com/ajax/libs/jquery-modal/0.9.1/jquery.modal.min.js',
		array( 'jquery' ),
		null,
		true,
	);
	wp_enqueue_script( 'jquery.modal' );

	// register jsrender cdn
	wp_register_script(
		'jsrender',
		'https://cdnjs.cloudflare.com/ajax/libs/jsrender/1.0.14/jsrender.min.js',
		array( 'jquery' ),
		null,
		true,
	);

	if ( is_admin() ) :
		// only enqueue the script in wooless settings page and specially in synonym settings, effectively in the synonyms tab
		global $hook_suffix;
		if ( $hook_suffix == 'toplevel_page_wooless-settings' && isset( $_GET['tab'] ) && $_GET['tab'] == 'synonyms' ) :
			wp_enqueue_script( 'jsrender' );
		endif;
	endif;
>>>>>>> 34feeaa5
}

add_action('admin_enqueue_scripts', 'typesense_enqueue_google_fonts');

function typesense_product_indexer_page()
{
    echo '<link rel="stylesheet" href="https://fonts.googleapis.com/css2?family=Poppins:wght@400;700&display=swap">';
    require_once plugin_dir_path(__FILE__) . 'views/settings.php';
}

function add_typesense_product_indexer_menu()
{
    $menu_slug = 'wooless-settings';

    add_menu_page(
        'Blaze Commerce',
        'Blaze Commerce',
        'manage_options',
        $menu_slug,
        'typesense_product_indexer_page',
        'dashicons-admin-generic'
    );

    // Create the submenus using the action
    do_action('bwl_setting_menu', $menu_slug);

    // Remove the default 'Wooless' submenu page
    remove_submenu_page($menu_slug, $menu_slug);

    // Add the "Setting" subpage last so it appears at the end
    add_submenu_page(
        $menu_slug,
        'Setting',
        'Setting',
        'manage_options',
        $menu_slug,
        'typesense_product_indexer_page'
    );
}

/**
 * Register the required plugins for the plugin
 */
add_action('tgmpa_register', function () {
    $plugins = array(
        array(
            'name' => 'WooCommerce',
            'slug' => 'woocommerce',
            'required' => true,
        ),
        array(
            'name' => 'WPGraphQL',
            'slug' => 'wp-graphql',
            'required' => true,
        ),

        array(
            'name' => 'WPGraphQL CORS',
            'slug' => 'wp-graphql-cors',
            'required' => true,
            'source' => 'https://github.com/funkhaus/wp-graphql-cors/archive/master.zip',
        ),

        array(
            'name' => 'WPGraphQL JWT Authentication',
            'slug' => 'wp-graphql-jwt-authentication',
            'required' => true,
            'source' => 'https://github.com/wp-graphql/wp-graphql-jwt-authentication/archive/master.zip',
        ),

        array(
            'name' => 'WPGraphQL WooCommerce',
            'slug' => 'wp-graphql-woocommerce',
            'required' => true,
            'source' => 'https://github.com/wp-graphql/wp-graphql-woocommerce/archive/master.zip',
        ),

        array(
            'name' => 'Enable Tailwind CSS Classes in Gutenberg',
            'slug' => 'website-builder',
            'required' => false,
        )

    );

    $config = array(
        'id' => 'blaze-commerce',                 // Unique ID for hashing notices for multiple instances of TGMPA.
        'default_path' => '',                      // Default absolute path to bundled plugins.
        'menu' => 'tgmpa-install-plugins', // Menu slug.
        'parent_slug' => 'plugins.php',            // Parent menu slug.
        'capability' => 'manage_options',    // Capability needed to view plugin install page, should be a capability associated with the parent menu used.
        'has_notices' => true,                    // Show admin notices or not.
        'dismissable' => true,                    // If false, a user cannot dismiss the nag message.
        'dismiss_msg' => '',                      // If 'dismissable' is false, this message will be output at top of nag.
        'is_automatic' => false,                   // Automatically activate plugins after installation or not.
        'message' => '',
        'strings' => array(
            'page_title' => __('Install Required Plugins', 'blaze-commerce'),
            'menu_title' => __('Install Plugins', 'blaze-commerce'),
            'installing' => __('Installing Plugin: %s', 'blaze-commerce'),
            'oops' => __('Something went wrong with the plugin API.', 'blaze-commerce'),
            'notice_can_install_required' => _n_noop(
                'Blaze Commerce requires the following plugin: %1$s.',
                'Blaze Commerce requires the following plugins: %1$s.',
                'blaze-commerce'
            ),
            'notice_can_install_recommended' => _n_noop(
                'Blaze Commerce recommends the following plugin: %1$s.',
                'Blaze Commerce recommends the following plugins: %1$s.',
                'blaze-commerce'
            ),
            'notice_cannot_install' => _n_noop(
                'Sorry, but you do not have the correct permissions to install the %s plugin.',
                'Sorry, but you do not have the correct permissions to install the %s plugins.',
                'blaze-commerce'
            ),
            'notice_ask_to_update' => _n_noop(
                'Blaze Commerce recommends you update the following plugin: %1$s.',
                'Blaze Commerce recommends you update the following plugins: %1$s.',
                'blaze-commerce'
            ),
            'notice_ask_to_update_maybe' => _n_noop(
                'There is an update available for: %1$s.',
                'There are updates available for the following plugins: %1$s.',
                'blaze-commerce'
            ),
            'notice_can_activate_required' => _n_noop(
                'The following required plugin is currently inactive: %1$s.',
                'The following required plugins are currently inactive: %1$s.',
                'blaze-commerce'
            ),
            'notice_can_activate_recommended' => _n_noop(
                'The following recommended plugin is currently inactive: %1$s.',
                'The following recommended plugins are currently inactive: %1$s.',
                'blaze-commerce'
            ),
            'install_link' => _n_noop(
                'Begin installing plugin',
                'Begin installing plugins',
                'blaze-commerce'
            ),
            'update_link' => _n_noop(
                'Begin updating plugin',
                'Begin updating plugins',
                'blaze-commerce'
            ),
        )
    );

    tgmpa($plugins, $config);
});

function plugin_activate()
{

    PostType::initialize_default_home_page();
}
register_activation_hook(__FILE__, 'plugin_activate');<|MERGE_RESOLUTION|>--- conflicted
+++ resolved
@@ -46,7 +46,6 @@
 {
     wp_enqueue_script('jquery');
 }
-<<<<<<< HEAD
 function typesense_enqueue_google_fonts($hook)
 {
     // Only load the font on your plugin's page
@@ -67,9 +66,9 @@
     );
     wp_enqueue_style('chosen');
 
-    wp_enqueue_style('blaze-wooless-admin-style', plugins_url('assets/css/blaze-wooless.css', __FILE__), null, '1.0');
-    wp_enqueue_script('blaze-wooless-admin-script', plugins_url('assets/js/blaze-wooless.js', __FILE__), array('jquery', 'jquery-ui-droppable', 'jquery-ui-draggable', 'jquery-ui-sortable'), '1.0', true);
-    // wp_enqueue_script( 'blaze-wooless-admin-script-react', plugins_url( 'dist/main.js', __FILE__ ), array( 'jquery', 'jquery-ui-droppable', 'jquery-ui-draggable', 'jquery-ui-sortable' ), '1.0', true );
+    wp_enqueue_style('blaze-wooless-admin-style', plugins_url('assets/css/blaze-wooless.css', __FILE__), null, BLAZE_COMMERCE_VERSION);
+    wp_enqueue_script('blaze-wooless-admin-script', plugins_url('assets/js/blaze-wooless.js', __FILE__), array('jquery', 'jquery-ui-droppable', 'jquery-ui-draggable', 'jquery-ui-sortable'), BLAZE_COMMERCE_VERSION, true);
+    // wp_enqueue_script( 'blaze-wooless-admin-script-react', plugins_url( 'dist/main.js', __FILE__ ), array( 'jquery', 'jquery-ui-droppable', 'jquery-ui-draggable', 'jquery-ui-sortable' ), BLAZE_COMMERCE_VERSION, true );
 
     wp_register_script(
         'chosen',
@@ -114,74 +113,6 @@
             wp_enqueue_script('jsrender');
         endif;
     endif;
-=======
-function typesense_enqueue_google_fonts( $hook ) {
-	// Only load the font on your plugin's page
-	if ( 'toplevel_page_wooless-settings' !== $hook ) {
-		return;
-	}
-
-	// Register and enqueue the 'Poppins' Google Font
-	wp_register_style( 'google-font-poppins', 'https://fonts.googleapis.com/css2?family=Poppins:ital,wght@0,300;0,500;1,400&display=swap', array( 'chosen' ), null );
-	wp_enqueue_style( 'google-font-poppins' );
-
-	wp_register_style(
-		'chosen',
-		'//cdnjs.cloudflare.com/ajax/libs/chosen/1.1.0/chosen.min.css',
-		array(),
-		null,
-		'all',
-	);
-	wp_enqueue_style( 'chosen' );
-
-	wp_enqueue_style( 'blaze-wooless-admin-style', plugins_url( 'assets/css/blaze-wooless.css', __FILE__ ), null, BLAZE_COMMERCE_VERSION );
-	wp_enqueue_script( 'blaze-wooless-admin-script', plugins_url( 'assets/js/blaze-wooless.js', __FILE__ ), array( 'jquery', 'jquery-ui-droppable', 'jquery-ui-draggable', 'jquery-ui-sortable' ), BLAZE_COMMERCE_VERSION, true );
-	// wp_enqueue_script( 'blaze-wooless-admin-script-react', plugins_url( 'dist/main.js', __FILE__ ), array( 'jquery', 'jquery-ui-droppable', 'jquery-ui-draggable', 'jquery-ui-sortable' ), BLAZE_COMMERCE_VERSION, true );
-
-	wp_register_script(
-		'chosen',
-		'//cdnjs.cloudflare.com/ajax/libs/chosen/1.1.0/chosen.jquery.min.js',
-		array( 'jquery' ),
-		null,
-		true,
-	);
-	wp_enqueue_script( 'chosen' );
-
-
-	wp_register_style(
-		'jquery.modal',
-		'https://cdnjs.cloudflare.com/ajax/libs/jquery-modal/0.9.1/jquery.modal.min.css',
-		array(),
-		null,
-		'all',
-	);
-	wp_enqueue_style( 'jquery.modal' );
-	wp_register_script(
-		'jquery.modal',
-		'https://cdnjs.cloudflare.com/ajax/libs/jquery-modal/0.9.1/jquery.modal.min.js',
-		array( 'jquery' ),
-		null,
-		true,
-	);
-	wp_enqueue_script( 'jquery.modal' );
-
-	// register jsrender cdn
-	wp_register_script(
-		'jsrender',
-		'https://cdnjs.cloudflare.com/ajax/libs/jsrender/1.0.14/jsrender.min.js',
-		array( 'jquery' ),
-		null,
-		true,
-	);
-
-	if ( is_admin() ) :
-		// only enqueue the script in wooless settings page and specially in synonym settings, effectively in the synonyms tab
-		global $hook_suffix;
-		if ( $hook_suffix == 'toplevel_page_wooless-settings' && isset( $_GET['tab'] ) && $_GET['tab'] == 'synonyms' ) :
-			wp_enqueue_script( 'jsrender' );
-		endif;
-	endif;
->>>>>>> 34feeaa5
 }
 
 add_action('admin_enqueue_scripts', 'typesense_enqueue_google_fonts');
