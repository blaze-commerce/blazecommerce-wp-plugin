<?php
/*
Plugin Name: Blaze Commerce
Plugin URI: https://www.blazecommerce.io
Description: The official plugin that integrates your site with the Blaze Commerce service.
<<<<<<< HEAD
Version: 1.5.2.3 Alpha
=======
Version: 1.14.1
>>>>>>> c6546ea5
Requires Plugins: woocommerce, wp-graphql, wp-graphql-cors, wp-graphql-jwt-authentication, wp-graphql-woocommerce
Author: Blaze Commerce
Author URI: https://www.blazecommerce.io
*/

use BlazeWooless\PostType;

<<<<<<< HEAD
define( 'BLAZE_WOOLESS_PLUGIN_DIR', plugin_dir_path( __FILE__ ) );
define( 'BLAZE_WOOLESS_PLUGIN_URL', plugin_dir_url( __FILE__ ) );
define( 'BLAZE_WOOLESS_VERSION', '1.5.2.3' );
=======
define( 'BLAZE_COMMERCE_PLUGIN_DIR', plugin_dir_path( __FILE__ ) );
define( 'BLAZE_COMMERCE_PLUGIN_URL', plugin_dir_url( __FILE__ ) );
define( 'BLAZE_COMMERCE_VERSION', '1.14.1' );
>>>>>>> c6546ea5

require 'vendor/autoload.php';
require_once plugin_dir_path( __FILE__ ) . 'lib/class-tgm-plugin-activation.php';
require_once plugin_dir_path( __FILE__ ) . 'lib/regional-data-helper.php';
require_once plugin_dir_path( __FILE__ ) . 'lib/setting-helper.php';
require_once plugin_dir_path( __FILE__ ) . 'lib/blaze-wooless-functions.php';
require_once plugin_dir_path( __FILE__ ) . 'lib/blaze-wooless-shortcodes.php';
require_once plugin_dir_path( __FILE__ ) . 'blocks/blocks.php';

// Include test file for development/debugging
if ( defined( 'WP_DEBUG' ) && WP_DEBUG ) {
	require_once plugin_dir_path( __FILE__ ) . 'test/test-country-specific-images.php';
}


// Initialize plugin
function BlazeCommerce() {
	return \BlazeWooless\BlazeWooless::get_instance();
}

BlazeCommerce()->init();


add_action( 'admin_enqueue_scripts', 'enqueue_typesense_product_indexer_scripts' );
add_action( 'admin_menu', 'add_typesense_product_indexer_menu' );

function enqueue_typesense_product_indexer_scripts() {
	wp_enqueue_script( 'jquery' );
}
function typesense_enqueue_google_fonts( $hook ) {
	// Only load the font on your plugin's page
	if ( 'toplevel_page_wooless-settings' !== $hook ) {
		return;
	}

	// Register and enqueue the 'Poppins' Google Font
	wp_register_style( 'google-font-poppins', 'https://fonts.googleapis.com/css2?family=Poppins:ital,wght@0,300;0,500;1,400&display=swap', array( 'chosen' ), null );
	wp_enqueue_style( 'google-font-poppins' );

	wp_register_style(
		'chosen',
		'//cdnjs.cloudflare.com/ajax/libs/chosen/1.1.0/chosen.min.css',
		array(),
		null,
		'all',
	);
	wp_enqueue_style( 'chosen' );

	wp_enqueue_style( 'blaze-wooless-admin-style', plugins_url( 'assets/css/blaze-wooless.css', __FILE__ ), null, '1.0' );
	wp_enqueue_script( 'blaze-wooless-admin-script', plugins_url( 'assets/js/blaze-wooless.js', __FILE__ ), array( 'jquery', 'jquery-ui-droppable', 'jquery-ui-draggable', 'jquery-ui-sortable' ), '1.0', true );
	// wp_enqueue_script( 'blaze-wooless-admin-script-react', plugins_url( 'dist/main.js', __FILE__ ), array( 'jquery', 'jquery-ui-droppable', 'jquery-ui-draggable', 'jquery-ui-sortable' ), '1.0', true );

	wp_register_script(
		'chosen',
		'//cdnjs.cloudflare.com/ajax/libs/chosen/1.1.0/chosen.jquery.min.js',
		array( 'jquery' ),
		null,
		true,
	);
	wp_enqueue_script( 'chosen' );


	wp_register_style(
		'jquery.modal',
		'https://cdnjs.cloudflare.com/ajax/libs/jquery-modal/0.9.1/jquery.modal.min.css',
		array(),
		null,
		'all',
	);
	wp_enqueue_style( 'jquery.modal' );
	wp_register_script(
		'jquery.modal',
		'https://cdnjs.cloudflare.com/ajax/libs/jquery-modal/0.9.1/jquery.modal.min.js',
		array( 'jquery' ),
		null,
		true,
	);
	wp_enqueue_script( 'jquery.modal' );

	// register jsrender cdn
	wp_register_script(
		'jsrender',
		'https://cdnjs.cloudflare.com/ajax/libs/jsrender/1.0.14/jsrender.min.js',
		array( 'jquery' ),
		null,
		true,
	);

	if ( is_admin() ) :
		// only enqueue the script in wooless settings page and specially in synonym settings, effectively in the synonyms tab
		global $hook_suffix;
		if ( $hook_suffix == 'toplevel_page_wooless-settings' && isset( $_GET['tab'] ) && $_GET['tab'] == 'synonyms' ) :
			wp_enqueue_script( 'jsrender' );
		endif;
	endif;
}

add_action( 'admin_enqueue_scripts', 'typesense_enqueue_google_fonts' );

function typesense_product_indexer_page() {
	echo '<link rel="stylesheet" href="https://fonts.googleapis.com/css2?family=Poppins:wght@400;700&display=swap">';
	require_once plugin_dir_path( __FILE__ ) . 'views/settings.php';
}

function add_typesense_product_indexer_menu() {
	$menu_slug = 'wooless-settings';

	add_menu_page(
		'Blaze Commerce',
		'Blaze Commerce',
		'manage_options',
		$menu_slug,
		'typesense_product_indexer_page',
		'dashicons-admin-generic'
	);

	// Create the submenus using the action
	do_action( 'bwl_setting_menu', $menu_slug );

	// Remove the default 'Wooless' submenu page
	remove_submenu_page( $menu_slug, $menu_slug );

	// Add the "Setting" subpage last so it appears at the end
	add_submenu_page(
		$menu_slug,
		'Setting',
		'Setting',
		'manage_options',
		$menu_slug,
		'typesense_product_indexer_page'
	);
}

/**
 * Register the required plugins for the plugin
 */
add_action( 'tgmpa_register', function () {
	$plugins = array(
		array(
			'name' => 'WooCommerce',
			'slug' => 'woocommerce',
			'required' => true,
		),
		array(
			'name' => 'WPGraphQL',
			'slug' => 'wp-graphql',
			'required' => true,
		),

		array(
			'name' => 'WPGraphQL CORS',
			'slug' => 'wp-graphql-cors',
			'required' => true,
			'source' => 'https://github.com/funkhaus/wp-graphql-cors/archive/master.zip',
		),

		array(
			'name' => 'WPGraphQL JWT Authentication',
			'slug' => 'wp-graphql-jwt-authentication',
			'required' => true,
			'source' => 'https://github.com/wp-graphql/wp-graphql-jwt-authentication/archive/master.zip',
		),

		array(
			'name' => 'WPGraphQL WooCommerce',
			'slug' => 'wp-graphql-woocommerce',
			'required' => true,
			'source' => 'https://github.com/wp-graphql/wp-graphql-woocommerce/archive/master.zip',
		),

		array(
			'name' => 'Enable Tailwind CSS Classes in Gutenberg',
			'slug' => 'website-builder',
			'required' => false,
		)

	);

	$config = array(
		'id' => 'blaze-commerce',                 // Unique ID for hashing notices for multiple instances of TGMPA.
		'default_path' => '',                      // Default absolute path to bundled plugins.
		'menu' => 'tgmpa-install-plugins', // Menu slug.
		'parent_slug' => 'plugins.php',            // Parent menu slug.
		'capability' => 'manage_options',    // Capability needed to view plugin install page, should be a capability associated with the parent menu used.
		'has_notices' => true,                    // Show admin notices or not.
		'dismissable' => true,                    // If false, a user cannot dismiss the nag message.
		'dismiss_msg' => '',                      // If 'dismissable' is false, this message will be output at top of nag.
		'is_automatic' => false,                   // Automatically activate plugins after installation or not.
		'message' => '',
		'strings' => array(
			'page_title' => __( 'Install Required Plugins', 'blaze-commerce' ),
			'menu_title' => __( 'Install Plugins', 'blaze-commerce' ),
			'installing' => __( 'Installing Plugin: %s', 'blaze-commerce' ),
			'oops' => __( 'Something went wrong with the plugin API.', 'blaze-commerce' ),
			'notice_can_install_required' => _n_noop(
				'Blaze Commerce requires the following plugin: %1$s.',
				'Blaze Commerce requires the following plugins: %1$s.',
				'blaze-commerce'
			),
			'notice_can_install_recommended' => _n_noop(
				'Blaze Commerce recommends the following plugin: %1$s.',
				'Blaze Commerce recommends the following plugins: %1$s.',
				'blaze-commerce'
			),
			'notice_cannot_install' => _n_noop(
				'Sorry, but you do not have the correct permissions to install the %s plugin.',
				'Sorry, but you do not have the correct permissions to install the %s plugins.',
				'blaze-commerce'
			),
			'notice_ask_to_update' => _n_noop(
				'Blaze Commerce recommends you update the following plugin: %1$s.',
				'Blaze Commerce recommends you update the following plugins: %1$s.',
				'blaze-commerce'
			),
			'notice_ask_to_update_maybe' => _n_noop(
				'There is an update available for: %1$s.',
				'There are updates available for the following plugins: %1$s.',
				'blaze-commerce'
			),
			'notice_can_activate_required' => _n_noop(
				'The following required plugin is currently inactive: %1$s.',
				'The following required plugins are currently inactive: %1$s.',
				'blaze-commerce'
			),
			'notice_can_activate_recommended' => _n_noop(
				'The following recommended plugin is currently inactive: %1$s.',
				'The following recommended plugins are currently inactive: %1$s.',
				'blaze-commerce'
			),
			'install_link' => _n_noop(
				'Begin installing plugin',
				'Begin installing plugins',
				'blaze-commerce'
			),
			'update_link' => _n_noop(
				'Begin updating plugin',
				'Begin updating plugins',
				'blaze-commerce'
			),
		)
	);

	tgmpa( $plugins, $config );
} );

function plugin_activate() {

	PostType::initialize_default_home_page();
}
register_activation_hook( __FILE__, 'plugin_activate' );<|MERGE_RESOLUTION|>--- conflicted
+++ resolved
@@ -3,11 +3,7 @@
 Plugin Name: Blaze Commerce
 Plugin URI: https://www.blazecommerce.io
 Description: The official plugin that integrates your site with the Blaze Commerce service.
-<<<<<<< HEAD
-Version: 1.5.2.3 Alpha
-=======
 Version: 1.14.1
->>>>>>> c6546ea5
 Requires Plugins: woocommerce, wp-graphql, wp-graphql-cors, wp-graphql-jwt-authentication, wp-graphql-woocommerce
 Author: Blaze Commerce
 Author URI: https://www.blazecommerce.io
@@ -15,262 +11,262 @@
 
 use BlazeWooless\PostType;
 
-<<<<<<< HEAD
-define( 'BLAZE_WOOLESS_PLUGIN_DIR', plugin_dir_path( __FILE__ ) );
-define( 'BLAZE_WOOLESS_PLUGIN_URL', plugin_dir_url( __FILE__ ) );
-define( 'BLAZE_WOOLESS_VERSION', '1.5.2.3' );
-=======
-define( 'BLAZE_COMMERCE_PLUGIN_DIR', plugin_dir_path( __FILE__ ) );
-define( 'BLAZE_COMMERCE_PLUGIN_URL', plugin_dir_url( __FILE__ ) );
-define( 'BLAZE_COMMERCE_VERSION', '1.14.1' );
->>>>>>> c6546ea5
+define('BLAZE_COMMERCE_PLUGIN_DIR', plugin_dir_path(__FILE__));
+define('BLAZE_COMMERCE_PLUGIN_URL', plugin_dir_url(__FILE__));
+define('BLAZE_COMMERCE_VERSION', '1.14.1');
 
 require 'vendor/autoload.php';
-require_once plugin_dir_path( __FILE__ ) . 'lib/class-tgm-plugin-activation.php';
-require_once plugin_dir_path( __FILE__ ) . 'lib/regional-data-helper.php';
-require_once plugin_dir_path( __FILE__ ) . 'lib/setting-helper.php';
-require_once plugin_dir_path( __FILE__ ) . 'lib/blaze-wooless-functions.php';
-require_once plugin_dir_path( __FILE__ ) . 'lib/blaze-wooless-shortcodes.php';
-require_once plugin_dir_path( __FILE__ ) . 'blocks/blocks.php';
+require_once plugin_dir_path(__FILE__) . 'lib/class-tgm-plugin-activation.php';
+require_once plugin_dir_path(__FILE__) . 'lib/regional-data-helper.php';
+require_once plugin_dir_path(__FILE__) . 'lib/setting-helper.php';
+require_once plugin_dir_path(__FILE__) . 'lib/blaze-wooless-functions.php';
+require_once plugin_dir_path(__FILE__) . 'lib/blaze-wooless-shortcodes.php';
+require_once plugin_dir_path(__FILE__) . 'blocks/blocks.php';
 
 // Include test file for development/debugging
-if ( defined( 'WP_DEBUG' ) && WP_DEBUG ) {
-	require_once plugin_dir_path( __FILE__ ) . 'test/test-country-specific-images.php';
+if (defined('WP_DEBUG') && WP_DEBUG) {
+    require_once plugin_dir_path(__FILE__) . 'test/test-country-specific-images.php';
 }
 
 
 // Initialize plugin
-function BlazeCommerce() {
-	return \BlazeWooless\BlazeWooless::get_instance();
+function BlazeCommerce()
+{
+    return \BlazeWooless\BlazeWooless::get_instance();
 }
 
 BlazeCommerce()->init();
 
 
-add_action( 'admin_enqueue_scripts', 'enqueue_typesense_product_indexer_scripts' );
-add_action( 'admin_menu', 'add_typesense_product_indexer_menu' );
-
-function enqueue_typesense_product_indexer_scripts() {
-	wp_enqueue_script( 'jquery' );
-}
-function typesense_enqueue_google_fonts( $hook ) {
-	// Only load the font on your plugin's page
-	if ( 'toplevel_page_wooless-settings' !== $hook ) {
-		return;
-	}
-
-	// Register and enqueue the 'Poppins' Google Font
-	wp_register_style( 'google-font-poppins', 'https://fonts.googleapis.com/css2?family=Poppins:ital,wght@0,300;0,500;1,400&display=swap', array( 'chosen' ), null );
-	wp_enqueue_style( 'google-font-poppins' );
-
-	wp_register_style(
-		'chosen',
-		'//cdnjs.cloudflare.com/ajax/libs/chosen/1.1.0/chosen.min.css',
-		array(),
-		null,
-		'all',
-	);
-	wp_enqueue_style( 'chosen' );
-
-	wp_enqueue_style( 'blaze-wooless-admin-style', plugins_url( 'assets/css/blaze-wooless.css', __FILE__ ), null, '1.0' );
-	wp_enqueue_script( 'blaze-wooless-admin-script', plugins_url( 'assets/js/blaze-wooless.js', __FILE__ ), array( 'jquery', 'jquery-ui-droppable', 'jquery-ui-draggable', 'jquery-ui-sortable' ), '1.0', true );
-	// wp_enqueue_script( 'blaze-wooless-admin-script-react', plugins_url( 'dist/main.js', __FILE__ ), array( 'jquery', 'jquery-ui-droppable', 'jquery-ui-draggable', 'jquery-ui-sortable' ), '1.0', true );
-
-	wp_register_script(
-		'chosen',
-		'//cdnjs.cloudflare.com/ajax/libs/chosen/1.1.0/chosen.jquery.min.js',
-		array( 'jquery' ),
-		null,
-		true,
-	);
-	wp_enqueue_script( 'chosen' );
-
-
-	wp_register_style(
-		'jquery.modal',
-		'https://cdnjs.cloudflare.com/ajax/libs/jquery-modal/0.9.1/jquery.modal.min.css',
-		array(),
-		null,
-		'all',
-	);
-	wp_enqueue_style( 'jquery.modal' );
-	wp_register_script(
-		'jquery.modal',
-		'https://cdnjs.cloudflare.com/ajax/libs/jquery-modal/0.9.1/jquery.modal.min.js',
-		array( 'jquery' ),
-		null,
-		true,
-	);
-	wp_enqueue_script( 'jquery.modal' );
-
-	// register jsrender cdn
-	wp_register_script(
-		'jsrender',
-		'https://cdnjs.cloudflare.com/ajax/libs/jsrender/1.0.14/jsrender.min.js',
-		array( 'jquery' ),
-		null,
-		true,
-	);
-
-	if ( is_admin() ) :
-		// only enqueue the script in wooless settings page and specially in synonym settings, effectively in the synonyms tab
-		global $hook_suffix;
-		if ( $hook_suffix == 'toplevel_page_wooless-settings' && isset( $_GET['tab'] ) && $_GET['tab'] == 'synonyms' ) :
-			wp_enqueue_script( 'jsrender' );
-		endif;
-	endif;
-}
-
-add_action( 'admin_enqueue_scripts', 'typesense_enqueue_google_fonts' );
-
-function typesense_product_indexer_page() {
-	echo '<link rel="stylesheet" href="https://fonts.googleapis.com/css2?family=Poppins:wght@400;700&display=swap">';
-	require_once plugin_dir_path( __FILE__ ) . 'views/settings.php';
-}
-
-function add_typesense_product_indexer_menu() {
-	$menu_slug = 'wooless-settings';
-
-	add_menu_page(
-		'Blaze Commerce',
-		'Blaze Commerce',
-		'manage_options',
-		$menu_slug,
-		'typesense_product_indexer_page',
-		'dashicons-admin-generic'
-	);
-
-	// Create the submenus using the action
-	do_action( 'bwl_setting_menu', $menu_slug );
-
-	// Remove the default 'Wooless' submenu page
-	remove_submenu_page( $menu_slug, $menu_slug );
-
-	// Add the "Setting" subpage last so it appears at the end
-	add_submenu_page(
-		$menu_slug,
-		'Setting',
-		'Setting',
-		'manage_options',
-		$menu_slug,
-		'typesense_product_indexer_page'
-	);
+add_action('admin_enqueue_scripts', 'enqueue_typesense_product_indexer_scripts');
+add_action('admin_menu', 'add_typesense_product_indexer_menu');
+
+function enqueue_typesense_product_indexer_scripts()
+{
+    wp_enqueue_script('jquery');
+}
+function typesense_enqueue_google_fonts($hook)
+{
+    // Only load the font on your plugin's page
+    if ('toplevel_page_wooless-settings' !== $hook) {
+        return;
+    }
+
+    // Register and enqueue the 'Poppins' Google Font
+    wp_register_style('google-font-poppins', 'https://fonts.googleapis.com/css2?family=Poppins:ital,wght@0,300;0,500;1,400&display=swap', array('chosen'), null);
+    wp_enqueue_style('google-font-poppins');
+
+    wp_register_style(
+        'chosen',
+        '//cdnjs.cloudflare.com/ajax/libs/chosen/1.1.0/chosen.min.css',
+        array(),
+        null,
+        'all',
+    );
+    wp_enqueue_style('chosen');
+
+    wp_enqueue_style('blaze-wooless-admin-style', plugins_url('assets/css/blaze-wooless.css', __FILE__), null, '1.0');
+    wp_enqueue_script('blaze-wooless-admin-script', plugins_url('assets/js/blaze-wooless.js', __FILE__), array('jquery', 'jquery-ui-droppable', 'jquery-ui-draggable', 'jquery-ui-sortable'), '1.0', true);
+    // wp_enqueue_script( 'blaze-wooless-admin-script-react', plugins_url( 'dist/main.js', __FILE__ ), array( 'jquery', 'jquery-ui-droppable', 'jquery-ui-draggable', 'jquery-ui-sortable' ), '1.0', true );
+
+    wp_register_script(
+        'chosen',
+        '//cdnjs.cloudflare.com/ajax/libs/chosen/1.1.0/chosen.jquery.min.js',
+        array('jquery'),
+        null,
+        true,
+    );
+    wp_enqueue_script('chosen');
+
+
+    wp_register_style(
+        'jquery.modal',
+        'https://cdnjs.cloudflare.com/ajax/libs/jquery-modal/0.9.1/jquery.modal.min.css',
+        array(),
+        null,
+        'all',
+    );
+    wp_enqueue_style('jquery.modal');
+    wp_register_script(
+        'jquery.modal',
+        'https://cdnjs.cloudflare.com/ajax/libs/jquery-modal/0.9.1/jquery.modal.min.js',
+        array('jquery'),
+        null,
+        true,
+    );
+    wp_enqueue_script('jquery.modal');
+
+    // register jsrender cdn
+    wp_register_script(
+        'jsrender',
+        'https://cdnjs.cloudflare.com/ajax/libs/jsrender/1.0.14/jsrender.min.js',
+        array('jquery'),
+        null,
+        true,
+    );
+
+    if (is_admin()):
+        // only enqueue the script in wooless settings page and specially in synonym settings, effectively in the synonyms tab
+        global $hook_suffix;
+        if ($hook_suffix == 'toplevel_page_wooless-settings' && isset($_GET['tab']) && $_GET['tab'] == 'synonyms'):
+            wp_enqueue_script('jsrender');
+        endif;
+    endif;
+}
+
+add_action('admin_enqueue_scripts', 'typesense_enqueue_google_fonts');
+
+function typesense_product_indexer_page()
+{
+    echo '<link rel="stylesheet" href="https://fonts.googleapis.com/css2?family=Poppins:wght@400;700&display=swap">';
+    require_once plugin_dir_path(__FILE__) . 'views/settings.php';
+}
+
+function add_typesense_product_indexer_menu()
+{
+    $menu_slug = 'wooless-settings';
+
+    add_menu_page(
+        'Blaze Commerce',
+        'Blaze Commerce',
+        'manage_options',
+        $menu_slug,
+        'typesense_product_indexer_page',
+        'dashicons-admin-generic'
+    );
+
+    // Create the submenus using the action
+    do_action('bwl_setting_menu', $menu_slug);
+
+    // Remove the default 'Wooless' submenu page
+    remove_submenu_page($menu_slug, $menu_slug);
+
+    // Add the "Setting" subpage last so it appears at the end
+    add_submenu_page(
+        $menu_slug,
+        'Setting',
+        'Setting',
+        'manage_options',
+        $menu_slug,
+        'typesense_product_indexer_page'
+    );
 }
 
 /**
  * Register the required plugins for the plugin
  */
-add_action( 'tgmpa_register', function () {
-	$plugins = array(
-		array(
-			'name' => 'WooCommerce',
-			'slug' => 'woocommerce',
-			'required' => true,
-		),
-		array(
-			'name' => 'WPGraphQL',
-			'slug' => 'wp-graphql',
-			'required' => true,
-		),
-
-		array(
-			'name' => 'WPGraphQL CORS',
-			'slug' => 'wp-graphql-cors',
-			'required' => true,
-			'source' => 'https://github.com/funkhaus/wp-graphql-cors/archive/master.zip',
-		),
-
-		array(
-			'name' => 'WPGraphQL JWT Authentication',
-			'slug' => 'wp-graphql-jwt-authentication',
-			'required' => true,
-			'source' => 'https://github.com/wp-graphql/wp-graphql-jwt-authentication/archive/master.zip',
-		),
-
-		array(
-			'name' => 'WPGraphQL WooCommerce',
-			'slug' => 'wp-graphql-woocommerce',
-			'required' => true,
-			'source' => 'https://github.com/wp-graphql/wp-graphql-woocommerce/archive/master.zip',
-		),
-
-		array(
-			'name' => 'Enable Tailwind CSS Classes in Gutenberg',
-			'slug' => 'website-builder',
-			'required' => false,
-		)
-
-	);
-
-	$config = array(
-		'id' => 'blaze-commerce',                 // Unique ID for hashing notices for multiple instances of TGMPA.
-		'default_path' => '',                      // Default absolute path to bundled plugins.
-		'menu' => 'tgmpa-install-plugins', // Menu slug.
-		'parent_slug' => 'plugins.php',            // Parent menu slug.
-		'capability' => 'manage_options',    // Capability needed to view plugin install page, should be a capability associated with the parent menu used.
-		'has_notices' => true,                    // Show admin notices or not.
-		'dismissable' => true,                    // If false, a user cannot dismiss the nag message.
-		'dismiss_msg' => '',                      // If 'dismissable' is false, this message will be output at top of nag.
-		'is_automatic' => false,                   // Automatically activate plugins after installation or not.
-		'message' => '',
-		'strings' => array(
-			'page_title' => __( 'Install Required Plugins', 'blaze-commerce' ),
-			'menu_title' => __( 'Install Plugins', 'blaze-commerce' ),
-			'installing' => __( 'Installing Plugin: %s', 'blaze-commerce' ),
-			'oops' => __( 'Something went wrong with the plugin API.', 'blaze-commerce' ),
-			'notice_can_install_required' => _n_noop(
-				'Blaze Commerce requires the following plugin: %1$s.',
-				'Blaze Commerce requires the following plugins: %1$s.',
-				'blaze-commerce'
-			),
-			'notice_can_install_recommended' => _n_noop(
-				'Blaze Commerce recommends the following plugin: %1$s.',
-				'Blaze Commerce recommends the following plugins: %1$s.',
-				'blaze-commerce'
-			),
-			'notice_cannot_install' => _n_noop(
-				'Sorry, but you do not have the correct permissions to install the %s plugin.',
-				'Sorry, but you do not have the correct permissions to install the %s plugins.',
-				'blaze-commerce'
-			),
-			'notice_ask_to_update' => _n_noop(
-				'Blaze Commerce recommends you update the following plugin: %1$s.',
-				'Blaze Commerce recommends you update the following plugins: %1$s.',
-				'blaze-commerce'
-			),
-			'notice_ask_to_update_maybe' => _n_noop(
-				'There is an update available for: %1$s.',
-				'There are updates available for the following plugins: %1$s.',
-				'blaze-commerce'
-			),
-			'notice_can_activate_required' => _n_noop(
-				'The following required plugin is currently inactive: %1$s.',
-				'The following required plugins are currently inactive: %1$s.',
-				'blaze-commerce'
-			),
-			'notice_can_activate_recommended' => _n_noop(
-				'The following recommended plugin is currently inactive: %1$s.',
-				'The following recommended plugins are currently inactive: %1$s.',
-				'blaze-commerce'
-			),
-			'install_link' => _n_noop(
-				'Begin installing plugin',
-				'Begin installing plugins',
-				'blaze-commerce'
-			),
-			'update_link' => _n_noop(
-				'Begin updating plugin',
-				'Begin updating plugins',
-				'blaze-commerce'
-			),
-		)
-	);
-
-	tgmpa( $plugins, $config );
-} );
-
-function plugin_activate() {
-
-	PostType::initialize_default_home_page();
-}
-register_activation_hook( __FILE__, 'plugin_activate' );+add_action('tgmpa_register', function () {
+    $plugins = array(
+        array(
+            'name' => 'WooCommerce',
+            'slug' => 'woocommerce',
+            'required' => true,
+        ),
+        array(
+            'name' => 'WPGraphQL',
+            'slug' => 'wp-graphql',
+            'required' => true,
+        ),
+
+        array(
+            'name' => 'WPGraphQL CORS',
+            'slug' => 'wp-graphql-cors',
+            'required' => true,
+            'source' => 'https://github.com/funkhaus/wp-graphql-cors/archive/master.zip',
+        ),
+
+        array(
+            'name' => 'WPGraphQL JWT Authentication',
+            'slug' => 'wp-graphql-jwt-authentication',
+            'required' => true,
+            'source' => 'https://github.com/wp-graphql/wp-graphql-jwt-authentication/archive/master.zip',
+        ),
+
+        array(
+            'name' => 'WPGraphQL WooCommerce',
+            'slug' => 'wp-graphql-woocommerce',
+            'required' => true,
+            'source' => 'https://github.com/wp-graphql/wp-graphql-woocommerce/archive/master.zip',
+        ),
+
+        array(
+            'name' => 'Enable Tailwind CSS Classes in Gutenberg',
+            'slug' => 'website-builder',
+            'required' => false,
+        )
+
+    );
+
+    $config = array(
+        'id' => 'blaze-commerce',                 // Unique ID for hashing notices for multiple instances of TGMPA.
+        'default_path' => '',                      // Default absolute path to bundled plugins.
+        'menu' => 'tgmpa-install-plugins', // Menu slug.
+        'parent_slug' => 'plugins.php',            // Parent menu slug.
+        'capability' => 'manage_options',    // Capability needed to view plugin install page, should be a capability associated with the parent menu used.
+        'has_notices' => true,                    // Show admin notices or not.
+        'dismissable' => true,                    // If false, a user cannot dismiss the nag message.
+        'dismiss_msg' => '',                      // If 'dismissable' is false, this message will be output at top of nag.
+        'is_automatic' => false,                   // Automatically activate plugins after installation or not.
+        'message' => '',
+        'strings' => array(
+            'page_title' => __('Install Required Plugins', 'blaze-commerce'),
+            'menu_title' => __('Install Plugins', 'blaze-commerce'),
+            'installing' => __('Installing Plugin: %s', 'blaze-commerce'),
+            'oops' => __('Something went wrong with the plugin API.', 'blaze-commerce'),
+            'notice_can_install_required' => _n_noop(
+                'Blaze Commerce requires the following plugin: %1$s.',
+                'Blaze Commerce requires the following plugins: %1$s.',
+                'blaze-commerce'
+            ),
+            'notice_can_install_recommended' => _n_noop(
+                'Blaze Commerce recommends the following plugin: %1$s.',
+                'Blaze Commerce recommends the following plugins: %1$s.',
+                'blaze-commerce'
+            ),
+            'notice_cannot_install' => _n_noop(
+                'Sorry, but you do not have the correct permissions to install the %s plugin.',
+                'Sorry, but you do not have the correct permissions to install the %s plugins.',
+                'blaze-commerce'
+            ),
+            'notice_ask_to_update' => _n_noop(
+                'Blaze Commerce recommends you update the following plugin: %1$s.',
+                'Blaze Commerce recommends you update the following plugins: %1$s.',
+                'blaze-commerce'
+            ),
+            'notice_ask_to_update_maybe' => _n_noop(
+                'There is an update available for: %1$s.',
+                'There are updates available for the following plugins: %1$s.',
+                'blaze-commerce'
+            ),
+            'notice_can_activate_required' => _n_noop(
+                'The following required plugin is currently inactive: %1$s.',
+                'The following required plugins are currently inactive: %1$s.',
+                'blaze-commerce'
+            ),
+            'notice_can_activate_recommended' => _n_noop(
+                'The following recommended plugin is currently inactive: %1$s.',
+                'The following recommended plugins are currently inactive: %1$s.',
+                'blaze-commerce'
+            ),
+            'install_link' => _n_noop(
+                'Begin installing plugin',
+                'Begin installing plugins',
+                'blaze-commerce'
+            ),
+            'update_link' => _n_noop(
+                'Begin updating plugin',
+                'Begin updating plugins',
+                'blaze-commerce'
+            ),
+        )
+    );
+
+    tgmpa($plugins, $config);
+});
+
+function plugin_activate()
+{
+
+    PostType::initialize_default_home_page();
+}
+register_activation_hook(__FILE__, 'plugin_activate');